--- conflicted
+++ resolved
@@ -777,11 +777,7 @@
 					New,
 				);
 				LastSwiftUpdateCheck = 0730;
-<<<<<<< HEAD
-				LastUpgradeCheck = 0820;
-=======
 				LastUpgradeCheck = 0800;
->>>>>>> 888d5956
 				ORGANIZATIONNAME = "Michael Gray";
 				TargetAttributes = {
 					0D295AF11E0202D0008A396E = {
