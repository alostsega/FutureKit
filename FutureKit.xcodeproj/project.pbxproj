// !$*UTF8*$!
{
	archiveVersion = 1;
	classes = {
	};
	objectVersion = 46;
	objects = {

/* Begin PBXBuildFile section */
		0D2C4F4A1B2A00C20090765F /* XCTestCase-Ext.swift in Sources */ = {isa = PBXBuildFile; fileRef = 0D2C4F491B2A00C20090765F /* XCTestCase-Ext.swift */; };
		0D2C4F4B1B2A00C20090765F /* XCTestCase-Ext.swift in Sources */ = {isa = PBXBuildFile; fileRef = 0D2C4F491B2A00C20090765F /* XCTestCase-Ext.swift */; };
<<<<<<< HEAD
		0D350FA31B3A5A740024C552 /* CoreData.framework in Frameworks */ = {isa = PBXBuildFile; fileRef = 0D350FA21B3A5A740024C552 /* CoreData.framework */; };
		0D350FA41B3A5A8D0024C552 /* CoreData.framework in Frameworks */ = {isa = PBXBuildFile; fileRef = 0D350FA21B3A5A740024C552 /* CoreData.framework */; };
		0D350FA51B3A5AA60024C552 /* FutureKit.framework in Frameworks */ = {isa = PBXBuildFile; fileRef = 0DEA1B911AE30853000E126F /* FutureKit.framework */; };
		0D350FA61B3A5AAB0024C552 /* CoreData.framework in Frameworks */ = {isa = PBXBuildFile; fileRef = 0D350FA21B3A5A740024C552 /* CoreData.framework */; };
		0D350FA81B3A5B760024C552 /* CoreData.framework in Frameworks */ = {isa = PBXBuildFile; fileRef = 0D350FA71B3A5B760024C552 /* CoreData.framework */; };
=======
		0D6EB4741B3F8D3B005080F7 /* LockPerformanceTests.swift in Sources */ = {isa = PBXBuildFile; fileRef = 0D7502B11AE5FD4B009C3F63 /* LockPerformanceTests.swift */; };
>>>>>>> e888f846
		0D746A4F1AF7FD3C006EEDA2 /* FutureFIFO.swift in Sources */ = {isa = PBXBuildFile; fileRef = 0D746A4E1AF7FD3C006EEDA2 /* FutureFIFO.swift */; };
		0D746A501AF7FF14006EEDA2 /* FutureFIFO.swift in Sources */ = {isa = PBXBuildFile; fileRef = 0D746A4E1AF7FD3C006EEDA2 /* FutureFIFO.swift */; };
		0D7502B71AE6B114009C3F63 /* FTask.swift in Sources */ = {isa = PBXBuildFile; fileRef = 0D7502B51AE6B114009C3F63 /* FTask.swift */; };
		0D7502B81AE6B114009C3F63 /* FTask.swift in Sources */ = {isa = PBXBuildFile; fileRef = 0D7502B51AE6B114009C3F63 /* FTask.swift */; };
		0D7502C21AE6B182009C3F63 /* ExtensionVars.swift in Sources */ = {isa = PBXBuildFile; fileRef = 0D7502BB1AE6B182009C3F63 /* ExtensionVars.swift */; };
		0D7502C31AE6B182009C3F63 /* ExtensionVars.swift in Sources */ = {isa = PBXBuildFile; fileRef = 0D7502BB1AE6B182009C3F63 /* ExtensionVars.swift */; };
		0D7502C41AE6B182009C3F63 /* NSObject-Ext-ThreadSafe.swift in Sources */ = {isa = PBXBuildFile; fileRef = 0D7502BC1AE6B182009C3F63 /* NSObject-Ext-ThreadSafe.swift */; };
		0D7502C51AE6B182009C3F63 /* NSObject-Ext-ThreadSafe.swift in Sources */ = {isa = PBXBuildFile; fileRef = 0D7502BC1AE6B182009C3F63 /* NSObject-Ext-ThreadSafe.swift */; };
		0D7502C61AE6B182009C3F63 /* ObjectiveCExceptionHandler.h in Headers */ = {isa = PBXBuildFile; fileRef = 0D7502BD1AE6B182009C3F63 /* ObjectiveCExceptionHandler.h */; };
		0D7502C71AE6B182009C3F63 /* ObjectiveCExceptionHandler.h in Headers */ = {isa = PBXBuildFile; fileRef = 0D7502BD1AE6B182009C3F63 /* ObjectiveCExceptionHandler.h */; };
		0D7502C81AE6B182009C3F63 /* ObjectiveCExceptionHandler.m in Sources */ = {isa = PBXBuildFile; fileRef = 0D7502BE1AE6B182009C3F63 /* ObjectiveCExceptionHandler.m */; };
		0D7502C91AE6B182009C3F63 /* ObjectiveCExceptionHandler.m in Sources */ = {isa = PBXBuildFile; fileRef = 0D7502BE1AE6B182009C3F63 /* ObjectiveCExceptionHandler.m */; };
		0D7502CA1AE6B182009C3F63 /* OSAtomicInt.swift in Sources */ = {isa = PBXBuildFile; fileRef = 0D7502BF1AE6B182009C3F63 /* OSAtomicInt.swift */; };
		0D7502CB1AE6B182009C3F63 /* OSAtomicInt.swift in Sources */ = {isa = PBXBuildFile; fileRef = 0D7502BF1AE6B182009C3F63 /* OSAtomicInt.swift */; };
		0D7502CD1AE6B29B009C3F63 /* NSFileManager-Ext.swift in Sources */ = {isa = PBXBuildFile; fileRef = 0D7502CC1AE6B29B009C3F63 /* NSFileManager-Ext.swift */; };
		0D7502CE1AE6B29B009C3F63 /* NSFileManager-Ext.swift in Sources */ = {isa = PBXBuildFile; fileRef = 0D7502CC1AE6B29B009C3F63 /* NSFileManager-Ext.swift */; };
		0D7502D01AE6B76D009C3F63 /* NSData-Ext.swift in Sources */ = {isa = PBXBuildFile; fileRef = 0D7502CF1AE6B76D009C3F63 /* NSData-Ext.swift */; };
		0D7502D11AE6B76D009C3F63 /* NSData-Ext.swift in Sources */ = {isa = PBXBuildFile; fileRef = 0D7502CF1AE6B76D009C3F63 /* NSData-Ext.swift */; };
		0D7CC61F1B390D2500006CBF /* OSFeature.swift in Sources */ = {isa = PBXBuildFile; fileRef = 0D7CC61E1B390D2500006CBF /* OSFeature.swift */; };
		0D7CC6201B390D2500006CBF /* OSFeature.swift in Sources */ = {isa = PBXBuildFile; fileRef = 0D7CC61E1B390D2500006CBF /* OSFeature.swift */; };
		0D8D9A461B36384B003FBADD /* BlockBasedTestCase.m in Sources */ = {isa = PBXBuildFile; fileRef = 0D8D9A451B36384B003FBADD /* BlockBasedTestCase.m */; };
		0D8D9A471B36384B003FBADD /* BlockBasedTestCase.m in Sources */ = {isa = PBXBuildFile; fileRef = 0D8D9A451B36384B003FBADD /* BlockBasedTestCase.m */; };
		0DAA4C951B22B3FB0023B02C /* NSOperation+FutureKit.swift in Sources */ = {isa = PBXBuildFile; fileRef = 0DAA4C941B22B3FB0023B02C /* NSOperation+FutureKit.swift */; };
		0DAA4C961B22B3FB0023B02C /* NSOperation+FutureKit.swift in Sources */ = {isa = PBXBuildFile; fileRef = 0DAA4C941B22B3FB0023B02C /* NSOperation+FutureKit.swift */; };
		0DDE32651B38BD28007C39D9 /* AppDelegate.swift in Sources */ = {isa = PBXBuildFile; fileRef = 0DDE32641B38BD28007C39D9 /* AppDelegate.swift */; };
		0DDE32671B38BD28007C39D9 /* ViewController.swift in Sources */ = {isa = PBXBuildFile; fileRef = 0DDE32661B38BD28007C39D9 /* ViewController.swift */; };
		0DDE326A1B38BD28007C39D9 /* Main.storyboard in Resources */ = {isa = PBXBuildFile; fileRef = 0DDE32681B38BD28007C39D9 /* Main.storyboard */; };
		0DDE326C1B38BD28007C39D9 /* Images.xcassets in Resources */ = {isa = PBXBuildFile; fileRef = 0DDE326B1B38BD28007C39D9 /* Images.xcassets */; };
		0DDE326F1B38BD28007C39D9 /* LaunchScreen.xib in Resources */ = {isa = PBXBuildFile; fileRef = 0DDE326D1B38BD28007C39D9 /* LaunchScreen.xib */; };
		0DDE327B1B38BD28007C39D9 /* FutureKit_iOS_Testing_AppTests.swift in Sources */ = {isa = PBXBuildFile; fileRef = 0DDE327A1B38BD28007C39D9 /* FutureKit_iOS_Testing_AppTests.swift */; };
		0DDE32881B38BD72007C39D9 /* BlockBasedTestCase.swift in Sources */ = {isa = PBXBuildFile; fileRef = 0DE35D981B389E480098930D /* BlockBasedTestCase.swift */; };
		0DDE32891B38BD72007C39D9 /* BlockBasedTestCase.m in Sources */ = {isa = PBXBuildFile; fileRef = 0D8D9A451B36384B003FBADD /* BlockBasedTestCase.m */; };
		0DDE328A1B38BD72007C39D9 /* XCTestCase-Ext.swift in Sources */ = {isa = PBXBuildFile; fileRef = 0D2C4F491B2A00C20090765F /* XCTestCase-Ext.swift */; };
		0DDE328B1B38BD72007C39D9 /* BasicTests.swift in Sources */ = {isa = PBXBuildFile; fileRef = 0DB979A01AE2A21100158386 /* BasicTests.swift */; };
		0DDE328D1B38BD72007C39D9 /* Future-TestExtensions.swift in Sources */ = {isa = PBXBuildFile; fileRef = 0DEA1BF71AE31382000E126F /* Future-TestExtensions.swift */; };
		0DE35D9A1B389E480098930D /* BlockBasedTestCase.swift in Sources */ = {isa = PBXBuildFile; fileRef = 0DE35D981B389E480098930D /* BlockBasedTestCase.swift */; };
		0DE35D9B1B389E480098930D /* BlockBasedTestCase.swift in Sources */ = {isa = PBXBuildFile; fileRef = 0DE35D981B389E480098930D /* BlockBasedTestCase.swift */; };
		0DEA1B961AE30853000E126F /* FutureKit.h in Headers */ = {isa = PBXBuildFile; fileRef = 0DEA1B951AE30853000E126F /* FutureKit.h */; settings = {ATTRIBUTES = (Public, ); }; };
		0DEA1BC81AE30885000E126F /* Future.swift in Sources */ = {isa = PBXBuildFile; fileRef = 0DA41FCE1ADAFE5A00B58B0B /* Future.swift */; };
		0DEA1BC91AE30885000E126F /* Promise.swift in Sources */ = {isa = PBXBuildFile; fileRef = 0DE3AD6F1ADCBBF8000345AD /* Promise.swift */; };
		0DEA1BCA1AE30885000E126F /* Executor.swift in Sources */ = {isa = PBXBuildFile; fileRef = 0DE3AD6D1ADCB55C000345AD /* Executor.swift */; };
		0DEA1BCD1AE30885000E126F /* Synchronization.swift in Sources */ = {isa = PBXBuildFile; fileRef = 0DA41FDA1ADAFEC500B58B0B /* Synchronization.swift */; };
		0DEA1BD01AE30885000E126F /* FutureBatch.swift in Sources */ = {isa = PBXBuildFile; fileRef = 0DE3AD711ADCBCBA000345AD /* FutureBatch.swift */; };
		0DEA1BD11AE30885000E126F /* SyncWaitHandler.swift in Sources */ = {isa = PBXBuildFile; fileRef = 0DA41FE21ADB483C00B58B0B /* SyncWaitHandler.swift */; };
		0DEA1BD51AE30886000E126F /* Future.swift in Sources */ = {isa = PBXBuildFile; fileRef = 0DA41FCE1ADAFE5A00B58B0B /* Future.swift */; };
		0DEA1BD61AE30886000E126F /* Promise.swift in Sources */ = {isa = PBXBuildFile; fileRef = 0DE3AD6F1ADCBBF8000345AD /* Promise.swift */; };
		0DEA1BD71AE30886000E126F /* Executor.swift in Sources */ = {isa = PBXBuildFile; fileRef = 0DE3AD6D1ADCB55C000345AD /* Executor.swift */; };
		0DEA1BDA1AE30886000E126F /* Synchronization.swift in Sources */ = {isa = PBXBuildFile; fileRef = 0DA41FDA1ADAFEC500B58B0B /* Synchronization.swift */; };
		0DEA1BDD1AE30886000E126F /* FutureBatch.swift in Sources */ = {isa = PBXBuildFile; fileRef = 0DE3AD711ADCBCBA000345AD /* FutureBatch.swift */; };
		0DEA1BDE1AE30886000E126F /* SyncWaitHandler.swift in Sources */ = {isa = PBXBuildFile; fileRef = 0DA41FE21ADB483C00B58B0B /* SyncWaitHandler.swift */; };
		0DEA1BE51AE30B65000E126F /* FutureKit.h in Headers */ = {isa = PBXBuildFile; fileRef = 0DEA1B951AE30853000E126F /* FutureKit.h */; settings = {ATTRIBUTES = (Public, ); }; };
		0DEA1BEF1AE3116A000E126F /* FutureKit_iOS_Tests.swift in Sources */ = {isa = PBXBuildFile; fileRef = 0DEA1BEE1AE3116A000E126F /* FutureKit_iOS_Tests.swift */; };
		0DEA1BF01AE3116A000E126F /* FutureKit.framework in Frameworks */ = {isa = PBXBuildFile; fileRef = 0DEA1B911AE30853000E126F /* FutureKit.framework */; };
		0DEA1BF61AE31176000E126F /* BasicTests.swift in Sources */ = {isa = PBXBuildFile; fileRef = 0DB979A01AE2A21100158386 /* BasicTests.swift */; };
		0DEA1BFA1AE313BE000E126F /* Future-TestExtensions.swift in Sources */ = {isa = PBXBuildFile; fileRef = 0DEA1BF71AE31382000E126F /* Future-TestExtensions.swift */; };
		0DEA1C041AE313DD000E126F /* FutureKit_OSX_Tests.swift in Sources */ = {isa = PBXBuildFile; fileRef = 0DEA1C031AE313DD000E126F /* FutureKit_OSX_Tests.swift */; };
		0DEA1C051AE313DD000E126F /* FutureKit.framework in Frameworks */ = {isa = PBXBuildFile; fileRef = 0DEA1BAF1AE30872000E126F /* FutureKit.framework */; };
		0DEA1C0B1AE313EF000E126F /* BasicTests.swift in Sources */ = {isa = PBXBuildFile; fileRef = 0DB979A01AE2A21100158386 /* BasicTests.swift */; };
		0DEA1C0C1AE313F3000E126F /* Future-TestExtensions.swift in Sources */ = {isa = PBXBuildFile; fileRef = 0DEA1BF71AE31382000E126F /* Future-TestExtensions.swift */; };
		0DF7A2771B34F0B90031BEA6 /* FutureThread.swift in Sources */ = {isa = PBXBuildFile; fileRef = 0DF7A2761B34F0B90031BEA6 /* FutureThread.swift */; };
		0DF7A2781B34F0B90031BEA6 /* FutureThread.swift in Sources */ = {isa = PBXBuildFile; fileRef = 0DF7A2761B34F0B90031BEA6 /* FutureThread.swift */; };
		DEBDAD3F1B3C5A78004310B9 /* PromiseTests.swift in Sources */ = {isa = PBXBuildFile; fileRef = DEBDAD3E1B3C5A78004310B9 /* PromiseTests.swift */; };
		DEBDAD401B3C5A78004310B9 /* PromiseTests.swift in Sources */ = {isa = PBXBuildFile; fileRef = DEBDAD3E1B3C5A78004310B9 /* PromiseTests.swift */; };
/* End PBXBuildFile section */

/* Begin PBXContainerItemProxy section */
		0DDE32751B38BD28007C39D9 /* PBXContainerItemProxy */ = {
			isa = PBXContainerItemProxy;
			containerPortal = 0DA41FA51ADAFE3D00B58B0B /* Project object */;
			proxyType = 1;
			remoteGlobalIDString = 0DDE325F1B38BD27007C39D9;
			remoteInfo = "FutureKit iOS Testing App";
		};
		0DEA1BF11AE3116A000E126F /* PBXContainerItemProxy */ = {
			isa = PBXContainerItemProxy;
			containerPortal = 0DA41FA51ADAFE3D00B58B0B /* Project object */;
			proxyType = 1;
			remoteGlobalIDString = 0DEA1B901AE30853000E126F;
			remoteInfo = "FutureKit iOS";
		};
		0DEA1C061AE313DD000E126F /* PBXContainerItemProxy */ = {
			isa = PBXContainerItemProxy;
			containerPortal = 0DA41FA51ADAFE3D00B58B0B /* Project object */;
			proxyType = 1;
			remoteGlobalIDString = 0DEA1BAE1AE30872000E126F;
			remoteInfo = "FutureKit OSX";
		};
/* End PBXContainerItemProxy section */

/* Begin PBXFileReference section */
		0D2C4F491B2A00C20090765F /* XCTestCase-Ext.swift */ = {isa = PBXFileReference; fileEncoding = 4; lastKnownFileType = sourcecode.swift; path = "XCTestCase-Ext.swift"; sourceTree = "<group>"; };
		0D350FA21B3A5A740024C552 /* CoreData.framework */ = {isa = PBXFileReference; lastKnownFileType = wrapper.framework; name = CoreData.framework; path = System/Library/Frameworks/CoreData.framework; sourceTree = SDKROOT; };
		0D350FA71B3A5B760024C552 /* CoreData.framework */ = {isa = PBXFileReference; lastKnownFileType = wrapper.framework; name = CoreData.framework; path = Platforms/MacOSX.platform/Developer/SDKs/MacOSX10.11.sdk/System/Library/Frameworks/CoreData.framework; sourceTree = DEVELOPER_DIR; };
		0D5A14E41B378FC200E69B85 /* convertPerfToCsv.swift */ = {isa = PBXFileReference; lastKnownFileType = sourcecode.swift; name = convertPerfToCsv.swift; path = FutureKitTests/convertPerfToCsv.swift; sourceTree = "<group>"; };
		0D746A4E1AF7FD3C006EEDA2 /* FutureFIFO.swift */ = {isa = PBXFileReference; fileEncoding = 4; lastKnownFileType = sourcecode.swift; path = FutureFIFO.swift; sourceTree = "<group>"; };
		0D7502B11AE5FD4B009C3F63 /* LockPerformanceTests.swift */ = {isa = PBXFileReference; fileEncoding = 4; lastKnownFileType = sourcecode.swift; lineEnding = 0; path = LockPerformanceTests.swift; sourceTree = "<group>"; xcLanguageSpecificationIdentifier = xcode.lang.swift; };
		0D7502B51AE6B114009C3F63 /* FTask.swift */ = {isa = PBXFileReference; fileEncoding = 4; lastKnownFileType = sourcecode.swift; lineEnding = 0; path = FTask.swift; sourceTree = "<group>"; xcLanguageSpecificationIdentifier = xcode.lang.swift; };
		0D7502BB1AE6B182009C3F63 /* ExtensionVars.swift */ = {isa = PBXFileReference; fileEncoding = 4; lastKnownFileType = sourcecode.swift; lineEnding = 0; path = ExtensionVars.swift; sourceTree = "<group>"; xcLanguageSpecificationIdentifier = xcode.lang.swift; };
		0D7502BC1AE6B182009C3F63 /* NSObject-Ext-ThreadSafe.swift */ = {isa = PBXFileReference; fileEncoding = 4; lastKnownFileType = sourcecode.swift; lineEnding = 0; path = "NSObject-Ext-ThreadSafe.swift"; sourceTree = "<group>"; xcLanguageSpecificationIdentifier = xcode.lang.swift; };
		0D7502BD1AE6B182009C3F63 /* ObjectiveCExceptionHandler.h */ = {isa = PBXFileReference; fileEncoding = 4; lastKnownFileType = sourcecode.c.h; path = ObjectiveCExceptionHandler.h; sourceTree = "<group>"; };
		0D7502BE1AE6B182009C3F63 /* ObjectiveCExceptionHandler.m */ = {isa = PBXFileReference; fileEncoding = 4; lastKnownFileType = sourcecode.c.objc; path = ObjectiveCExceptionHandler.m; sourceTree = "<group>"; };
		0D7502BF1AE6B182009C3F63 /* OSAtomicInt.swift */ = {isa = PBXFileReference; fileEncoding = 4; lastKnownFileType = sourcecode.swift; lineEnding = 0; path = OSAtomicInt.swift; sourceTree = "<group>"; xcLanguageSpecificationIdentifier = xcode.lang.swift; };
		0D7502CC1AE6B29B009C3F63 /* NSFileManager-Ext.swift */ = {isa = PBXFileReference; fileEncoding = 4; lastKnownFileType = sourcecode.swift; lineEnding = 0; path = "NSFileManager-Ext.swift"; sourceTree = "<group>"; xcLanguageSpecificationIdentifier = xcode.lang.swift; };
		0D7502CF1AE6B76D009C3F63 /* NSData-Ext.swift */ = {isa = PBXFileReference; fileEncoding = 4; lastKnownFileType = sourcecode.swift; lineEnding = 0; path = "NSData-Ext.swift"; sourceTree = "<group>"; xcLanguageSpecificationIdentifier = xcode.lang.swift; };
		0D7CC61E1B390D2500006CBF /* OSFeature.swift */ = {isa = PBXFileReference; fileEncoding = 4; lastKnownFileType = sourcecode.swift; path = OSFeature.swift; sourceTree = "<group>"; };
		0D8D9A431B36384B003FBADD /* FutureKit iOS Tests-Bridging-Header.h */ = {isa = PBXFileReference; lastKnownFileType = sourcecode.c.h; path = "FutureKit iOS Tests-Bridging-Header.h"; sourceTree = "<group>"; };
		0D8D9A441B36384B003FBADD /* FutureKit OSX Tests-Bridging-Header.h */ = {isa = PBXFileReference; lastKnownFileType = sourcecode.c.h; path = "FutureKit OSX Tests-Bridging-Header.h"; sourceTree = "<group>"; };
		0D8D9A451B36384B003FBADD /* BlockBasedTestCase.m */ = {isa = PBXFileReference; fileEncoding = 4; lastKnownFileType = sourcecode.c.objc; path = BlockBasedTestCase.m; sourceTree = "<group>"; };
		0D8D9A481B3643B0003FBADD /* BlockBasedTestCase.h */ = {isa = PBXFileReference; lastKnownFileType = sourcecode.c.h; path = BlockBasedTestCase.h; sourceTree = "<group>"; };
		0DA41FCE1ADAFE5A00B58B0B /* Future.swift */ = {isa = PBXFileReference; fileEncoding = 4; lastKnownFileType = sourcecode.swift; lineEnding = 0; path = Future.swift; sourceTree = "<group>"; xcLanguageSpecificationIdentifier = xcode.lang.swift; };
		0DA41FDA1ADAFEC500B58B0B /* Synchronization.swift */ = {isa = PBXFileReference; fileEncoding = 4; lastKnownFileType = sourcecode.swift; lineEnding = 0; path = Synchronization.swift; sourceTree = "<group>"; };
		0DA41FE21ADB483C00B58B0B /* SyncWaitHandler.swift */ = {isa = PBXFileReference; fileEncoding = 4; lastKnownFileType = sourcecode.swift; lineEnding = 0; path = SyncWaitHandler.swift; sourceTree = "<group>"; xcLanguageSpecificationIdentifier = xcode.lang.swift; };
		0DAA4C941B22B3FB0023B02C /* NSOperation+FutureKit.swift */ = {isa = PBXFileReference; fileEncoding = 4; lastKnownFileType = sourcecode.swift; path = "NSOperation+FutureKit.swift"; sourceTree = "<group>"; };
		0DB979A01AE2A21100158386 /* BasicTests.swift */ = {isa = PBXFileReference; lastKnownFileType = sourcecode.swift; lineEnding = 0; path = BasicTests.swift; sourceTree = "<group>"; xcLanguageSpecificationIdentifier = xcode.lang.swift; };
		0DDE32601B38BD27007C39D9 /* FutureKit iOS Testing App.app */ = {isa = PBXFileReference; explicitFileType = wrapper.application; includeInIndex = 0; path = "FutureKit iOS Testing App.app"; sourceTree = BUILT_PRODUCTS_DIR; };
		0DDE32631B38BD28007C39D9 /* Info.plist */ = {isa = PBXFileReference; lastKnownFileType = text.plist.xml; path = Info.plist; sourceTree = "<group>"; };
		0DDE32641B38BD28007C39D9 /* AppDelegate.swift */ = {isa = PBXFileReference; lastKnownFileType = sourcecode.swift; path = AppDelegate.swift; sourceTree = "<group>"; };
		0DDE32661B38BD28007C39D9 /* ViewController.swift */ = {isa = PBXFileReference; lastKnownFileType = sourcecode.swift; path = ViewController.swift; sourceTree = "<group>"; };
		0DDE32691B38BD28007C39D9 /* Base */ = {isa = PBXFileReference; lastKnownFileType = file.storyboard; name = Base; path = Base.lproj/Main.storyboard; sourceTree = "<group>"; };
		0DDE326B1B38BD28007C39D9 /* Images.xcassets */ = {isa = PBXFileReference; lastKnownFileType = folder.assetcatalog; path = Images.xcassets; sourceTree = "<group>"; };
		0DDE326E1B38BD28007C39D9 /* Base */ = {isa = PBXFileReference; lastKnownFileType = file.xib; name = Base; path = Base.lproj/LaunchScreen.xib; sourceTree = "<group>"; };
		0DDE32741B38BD28007C39D9 /* FutureKit iOS Testing AppTests.xctest */ = {isa = PBXFileReference; explicitFileType = wrapper.cfbundle; includeInIndex = 0; path = "FutureKit iOS Testing AppTests.xctest"; sourceTree = BUILT_PRODUCTS_DIR; };
		0DDE32791B38BD28007C39D9 /* Info.plist */ = {isa = PBXFileReference; lastKnownFileType = text.plist.xml; path = Info.plist; sourceTree = "<group>"; };
		0DDE327A1B38BD28007C39D9 /* FutureKit_iOS_Testing_AppTests.swift */ = {isa = PBXFileReference; lastKnownFileType = sourcecode.swift; path = FutureKit_iOS_Testing_AppTests.swift; sourceTree = "<group>"; };
		0DE35D981B389E480098930D /* BlockBasedTestCase.swift */ = {isa = PBXFileReference; fileEncoding = 4; lastKnownFileType = sourcecode.swift; path = BlockBasedTestCase.swift; sourceTree = "<group>"; };
		0DE3AD6D1ADCB55C000345AD /* Executor.swift */ = {isa = PBXFileReference; fileEncoding = 4; lastKnownFileType = sourcecode.swift; lineEnding = 0; path = Executor.swift; sourceTree = "<group>"; };
		0DE3AD6F1ADCBBF8000345AD /* Promise.swift */ = {isa = PBXFileReference; fileEncoding = 4; lastKnownFileType = sourcecode.swift; lineEnding = 0; path = Promise.swift; sourceTree = "<group>"; xcLanguageSpecificationIdentifier = xcode.lang.swift; };
		0DE3AD711ADCBCBA000345AD /* FutureBatch.swift */ = {isa = PBXFileReference; fileEncoding = 4; lastKnownFileType = sourcecode.swift; lineEnding = 0; path = FutureBatch.swift; sourceTree = "<group>"; xcLanguageSpecificationIdentifier = xcode.lang.swift; };
		0DEA1B911AE30853000E126F /* FutureKit.framework */ = {isa = PBXFileReference; explicitFileType = wrapper.framework; includeInIndex = 0; path = FutureKit.framework; sourceTree = BUILT_PRODUCTS_DIR; };
		0DEA1B941AE30853000E126F /* Info.plist */ = {isa = PBXFileReference; lastKnownFileType = text.plist.xml; path = Info.plist; sourceTree = "<group>"; };
		0DEA1B951AE30853000E126F /* FutureKit.h */ = {isa = PBXFileReference; lastKnownFileType = sourcecode.c.h; lineEnding = 0; path = FutureKit.h; sourceTree = "<group>"; xcLanguageSpecificationIdentifier = xcode.lang.objcpp; };
		0DEA1BA11AE30853000E126F /* Info.plist */ = {isa = PBXFileReference; lastKnownFileType = text.plist.xml; path = Info.plist; sourceTree = "<group>"; };
		0DEA1BAF1AE30872000E126F /* FutureKit.framework */ = {isa = PBXFileReference; explicitFileType = wrapper.framework; includeInIndex = 0; path = FutureKit.framework; sourceTree = BUILT_PRODUCTS_DIR; };
		0DEA1BEA1AE3116A000E126F /* FutureKit iOS Tests.xctest */ = {isa = PBXFileReference; explicitFileType = wrapper.cfbundle; includeInIndex = 0; path = "FutureKit iOS Tests.xctest"; sourceTree = BUILT_PRODUCTS_DIR; };
		0DEA1BED1AE3116A000E126F /* Info.plist */ = {isa = PBXFileReference; lastKnownFileType = text.plist.xml; path = Info.plist; sourceTree = "<group>"; };
		0DEA1BEE1AE3116A000E126F /* FutureKit_iOS_Tests.swift */ = {isa = PBXFileReference; lastKnownFileType = sourcecode.swift; lineEnding = 0; path = FutureKit_iOS_Tests.swift; sourceTree = "<group>"; xcLanguageSpecificationIdentifier = xcode.lang.swift; };
		0DEA1BF71AE31382000E126F /* Future-TestExtensions.swift */ = {isa = PBXFileReference; fileEncoding = 4; lastKnownFileType = sourcecode.swift; lineEnding = 0; path = "Future-TestExtensions.swift"; sourceTree = "<group>"; xcLanguageSpecificationIdentifier = xcode.lang.swift; };
		0DEA1BFF1AE313DD000E126F /* FutureKit OSX Tests.xctest */ = {isa = PBXFileReference; explicitFileType = wrapper.cfbundle; includeInIndex = 0; path = "FutureKit OSX Tests.xctest"; sourceTree = BUILT_PRODUCTS_DIR; };
		0DEA1C021AE313DD000E126F /* Info.plist */ = {isa = PBXFileReference; lastKnownFileType = text.plist.xml; path = Info.plist; sourceTree = "<group>"; };
		0DEA1C031AE313DD000E126F /* FutureKit_OSX_Tests.swift */ = {isa = PBXFileReference; lastKnownFileType = sourcecode.swift; lineEnding = 0; path = FutureKit_OSX_Tests.swift; sourceTree = "<group>"; xcLanguageSpecificationIdentifier = xcode.lang.swift; };
		0DF7A2761B34F0B90031BEA6 /* FutureThread.swift */ = {isa = PBXFileReference; fileEncoding = 4; lastKnownFileType = sourcecode.swift; path = FutureThread.swift; sourceTree = "<group>"; };
		DEBDAD3E1B3C5A78004310B9 /* PromiseTests.swift */ = {isa = PBXFileReference; fileEncoding = 4; lastKnownFileType = sourcecode.swift; path = PromiseTests.swift; sourceTree = "<group>"; };
/* End PBXFileReference section */

/* Begin PBXFrameworksBuildPhase section */
		0DDE325D1B38BD27007C39D9 /* Frameworks */ = {
			isa = PBXFrameworksBuildPhase;
			buildActionMask = 2147483647;
			files = (
				0D350FA61B3A5AAB0024C552 /* CoreData.framework in Frameworks */,
				0D350FA51B3A5AA60024C552 /* FutureKit.framework in Frameworks */,
			);
			runOnlyForDeploymentPostprocessing = 0;
		};
		0DDE32711B38BD28007C39D9 /* Frameworks */ = {
			isa = PBXFrameworksBuildPhase;
			buildActionMask = 2147483647;
			files = (
			);
			runOnlyForDeploymentPostprocessing = 0;
		};
		0DEA1B8D1AE30853000E126F /* Frameworks */ = {
			isa = PBXFrameworksBuildPhase;
			buildActionMask = 2147483647;
			files = (
				0D350FA31B3A5A740024C552 /* CoreData.framework in Frameworks */,
			);
			runOnlyForDeploymentPostprocessing = 0;
		};
		0DEA1BAB1AE30872000E126F /* Frameworks */ = {
			isa = PBXFrameworksBuildPhase;
			buildActionMask = 2147483647;
			files = (
				0D350FA81B3A5B760024C552 /* CoreData.framework in Frameworks */,
			);
			runOnlyForDeploymentPostprocessing = 0;
		};
		0DEA1BE71AE3116A000E126F /* Frameworks */ = {
			isa = PBXFrameworksBuildPhase;
			buildActionMask = 2147483647;
			files = (
				0D350FA41B3A5A8D0024C552 /* CoreData.framework in Frameworks */,
				0DEA1BF01AE3116A000E126F /* FutureKit.framework in Frameworks */,
			);
			runOnlyForDeploymentPostprocessing = 0;
		};
		0DEA1BFC1AE313DD000E126F /* Frameworks */ = {
			isa = PBXFrameworksBuildPhase;
			buildActionMask = 2147483647;
			files = (
				0DEA1C051AE313DD000E126F /* FutureKit.framework in Frameworks */,
			);
			runOnlyForDeploymentPostprocessing = 0;
		};
/* End PBXFrameworksBuildPhase section */

/* Begin PBXGroup section */
		0D7502B41AE6B114009C3F63 /* FTask */ = {
			isa = PBXGroup;
			children = (
				0D7502B51AE6B114009C3F63 /* FTask.swift */,
			);
			path = FTask;
			sourceTree = "<group>";
		};
		0D7502B61AE6B114009C3F63 /* FoundationExtensions */ = {
			isa = PBXGroup;
			children = (
				0DAA4C941B22B3FB0023B02C /* NSOperation+FutureKit.swift */,
				0D7502CC1AE6B29B009C3F63 /* NSFileManager-Ext.swift */,
				0D7502CF1AE6B76D009C3F63 /* NSData-Ext.swift */,
				0DF7A2761B34F0B90031BEA6 /* FutureThread.swift */,
			);
			path = FoundationExtensions;
			sourceTree = "<group>";
		};
		0D7502B91AE6B182009C3F63 /* Utils */ = {
			isa = PBXGroup;
			children = (
				0D7CC61E1B390D2500006CBF /* OSFeature.swift */,
				0D7502BB1AE6B182009C3F63 /* ExtensionVars.swift */,
				0D7502BC1AE6B182009C3F63 /* NSObject-Ext-ThreadSafe.swift */,
				0D7502BD1AE6B182009C3F63 /* ObjectiveCExceptionHandler.h */,
				0D7502BE1AE6B182009C3F63 /* ObjectiveCExceptionHandler.m */,
				0D7502BF1AE6B182009C3F63 /* OSAtomicInt.swift */,
			);
			path = Utils;
			sourceTree = "<group>";
		};
		0DA41FA41ADAFE3D00B58B0B = {
			isa = PBXGroup;
			children = (
<<<<<<< HEAD
				0D350FA71B3A5B760024C552 /* CoreData.framework */,
				0D350FA21B3A5A740024C552 /* CoreData.framework */,
=======
>>>>>>> e888f846
				0D5A14E41B378FC200E69B85 /* convertPerfToCsv.swift */,
				0DA41FB01ADAFE3D00B58B0B /* FutureKit */,
				0DB9799D1AE2A21100158386 /* FutureKitTests */,
				0DEA1B921AE30853000E126F /* FutureKit */,
				0DEA1BEB1AE3116A000E126F /* FutureKit iOS Tests */,
				0DEA1C001AE313DD000E126F /* FutureKit OSX Tests */,
				0DDE32611B38BD28007C39D9 /* FutureKit iOS Testing App */,
				0DDE32771B38BD28007C39D9 /* FutureKit iOS Testing AppTests */,
				0DA41FAF1ADAFE3D00B58B0B /* Products */,
			);
			sourceTree = "<group>";
		};
		0DA41FAF1ADAFE3D00B58B0B /* Products */ = {
			isa = PBXGroup;
			children = (
				0DEA1B911AE30853000E126F /* FutureKit.framework */,
				0DEA1BAF1AE30872000E126F /* FutureKit.framework */,
				0DEA1BEA1AE3116A000E126F /* FutureKit iOS Tests.xctest */,
				0DEA1BFF1AE313DD000E126F /* FutureKit OSX Tests.xctest */,
				0DDE32601B38BD27007C39D9 /* FutureKit iOS Testing App.app */,
				0DDE32741B38BD28007C39D9 /* FutureKit iOS Testing AppTests.xctest */,
			);
			name = Products;
			sourceTree = "<group>";
		};
		0DA41FB01ADAFE3D00B58B0B /* FutureKit */ = {
			isa = PBXGroup;
			children = (
				0DA41FCE1ADAFE5A00B58B0B /* Future.swift */,
				0D746A4E1AF7FD3C006EEDA2 /* FutureFIFO.swift */,
				0DE3AD6F1ADCBBF8000345AD /* Promise.swift */,
				0DE3AD6D1ADCB55C000345AD /* Executor.swift */,
				0DE3AD711ADCBCBA000345AD /* FutureBatch.swift */,
				0DA41FE21ADB483C00B58B0B /* SyncWaitHandler.swift */,
				0DA41FDA1ADAFEC500B58B0B /* Synchronization.swift */,
				0D7502B91AE6B182009C3F63 /* Utils */,
				0D7502B41AE6B114009C3F63 /* FTask */,
				0D7502B61AE6B114009C3F63 /* FoundationExtensions */,
			);
			path = FutureKit;
			sourceTree = "<group>";
		};
		0DB9799D1AE2A21100158386 /* FutureKitTests */ = {
			isa = PBXGroup;
			children = (
				0D8D9A481B3643B0003FBADD /* BlockBasedTestCase.h */,
				0DE35D981B389E480098930D /* BlockBasedTestCase.swift */,
				0D8D9A451B36384B003FBADD /* BlockBasedTestCase.m */,
				0D2C4F491B2A00C20090765F /* XCTestCase-Ext.swift */,
				0DB979A01AE2A21100158386 /* BasicTests.swift */,
				0D7502B11AE5FD4B009C3F63 /* LockPerformanceTests.swift */,
				0DEA1BF71AE31382000E126F /* Future-TestExtensions.swift */,
				0DB9799E1AE2A21100158386 /* Supporting Files */,
				0D8D9A431B36384B003FBADD /* FutureKit iOS Tests-Bridging-Header.h */,
				0D8D9A441B36384B003FBADD /* FutureKit OSX Tests-Bridging-Header.h */,
				DEBDAD3E1B3C5A78004310B9 /* PromiseTests.swift */,
			);
			path = FutureKitTests;
			sourceTree = "<group>";
		};
		0DB9799E1AE2A21100158386 /* Supporting Files */ = {
			isa = PBXGroup;
			children = (
				0DEA1BA11AE30853000E126F /* Info.plist */,
			);
			name = "Supporting Files";
			sourceTree = "<group>";
		};
		0DDE32611B38BD28007C39D9 /* FutureKit iOS Testing App */ = {
			isa = PBXGroup;
			children = (
				0DDE32641B38BD28007C39D9 /* AppDelegate.swift */,
				0DDE32661B38BD28007C39D9 /* ViewController.swift */,
				0DDE32681B38BD28007C39D9 /* Main.storyboard */,
				0DDE326B1B38BD28007C39D9 /* Images.xcassets */,
				0DDE326D1B38BD28007C39D9 /* LaunchScreen.xib */,
				0DDE32621B38BD28007C39D9 /* Supporting Files */,
			);
			path = "FutureKit iOS Testing App";
			sourceTree = "<group>";
		};
		0DDE32621B38BD28007C39D9 /* Supporting Files */ = {
			isa = PBXGroup;
			children = (
				0DDE32631B38BD28007C39D9 /* Info.plist */,
			);
			name = "Supporting Files";
			sourceTree = "<group>";
		};
		0DDE32771B38BD28007C39D9 /* FutureKit iOS Testing AppTests */ = {
			isa = PBXGroup;
			children = (
				0DDE327A1B38BD28007C39D9 /* FutureKit_iOS_Testing_AppTests.swift */,
				0DDE32781B38BD28007C39D9 /* Supporting Files */,
			);
			path = "FutureKit iOS Testing AppTests";
			sourceTree = "<group>";
		};
		0DDE32781B38BD28007C39D9 /* Supporting Files */ = {
			isa = PBXGroup;
			children = (
				0DDE32791B38BD28007C39D9 /* Info.plist */,
			);
			name = "Supporting Files";
			sourceTree = "<group>";
		};
		0DEA1B921AE30853000E126F /* FutureKit */ = {
			isa = PBXGroup;
			children = (
				0DEA1B951AE30853000E126F /* FutureKit.h */,
				0DEA1B931AE30853000E126F /* Supporting Files */,
			);
			path = FutureKit;
			sourceTree = "<group>";
		};
		0DEA1B931AE30853000E126F /* Supporting Files */ = {
			isa = PBXGroup;
			children = (
				0DEA1B941AE30853000E126F /* Info.plist */,
			);
			name = "Supporting Files";
			sourceTree = "<group>";
		};
		0DEA1BEB1AE3116A000E126F /* FutureKit iOS Tests */ = {
			isa = PBXGroup;
			children = (
				0DEA1BEE1AE3116A000E126F /* FutureKit_iOS_Tests.swift */,
				0DEA1BEC1AE3116A000E126F /* Supporting Files */,
			);
			path = "FutureKit iOS Tests";
			sourceTree = "<group>";
		};
		0DEA1BEC1AE3116A000E126F /* Supporting Files */ = {
			isa = PBXGroup;
			children = (
				0DEA1BED1AE3116A000E126F /* Info.plist */,
			);
			name = "Supporting Files";
			sourceTree = "<group>";
		};
		0DEA1C001AE313DD000E126F /* FutureKit OSX Tests */ = {
			isa = PBXGroup;
			children = (
				0DEA1C031AE313DD000E126F /* FutureKit_OSX_Tests.swift */,
				0DEA1C011AE313DD000E126F /* Supporting Files */,
			);
			path = "FutureKit OSX Tests";
			sourceTree = "<group>";
		};
		0DEA1C011AE313DD000E126F /* Supporting Files */ = {
			isa = PBXGroup;
			children = (
				0DEA1C021AE313DD000E126F /* Info.plist */,
			);
			name = "Supporting Files";
			sourceTree = "<group>";
		};
/* End PBXGroup section */

/* Begin PBXHeadersBuildPhase section */
		0DEA1B8E1AE30853000E126F /* Headers */ = {
			isa = PBXHeadersBuildPhase;
			buildActionMask = 2147483647;
			files = (
				0DEA1B961AE30853000E126F /* FutureKit.h in Headers */,
				0D7502C61AE6B182009C3F63 /* ObjectiveCExceptionHandler.h in Headers */,
			);
			runOnlyForDeploymentPostprocessing = 0;
		};
		0DEA1BAC1AE30872000E126F /* Headers */ = {
			isa = PBXHeadersBuildPhase;
			buildActionMask = 2147483647;
			files = (
				0DEA1BE51AE30B65000E126F /* FutureKit.h in Headers */,
				0D7502C71AE6B182009C3F63 /* ObjectiveCExceptionHandler.h in Headers */,
			);
			runOnlyForDeploymentPostprocessing = 0;
		};
/* End PBXHeadersBuildPhase section */

/* Begin PBXNativeTarget section */
		0DDE325F1B38BD27007C39D9 /* FutureKit iOS Testing App */ = {
			isa = PBXNativeTarget;
			buildConfigurationList = 0DDE327C1B38BD28007C39D9 /* Build configuration list for PBXNativeTarget "FutureKit iOS Testing App" */;
			buildPhases = (
				0DDE325C1B38BD27007C39D9 /* Sources */,
				0DDE325D1B38BD27007C39D9 /* Frameworks */,
				0DDE325E1B38BD27007C39D9 /* Resources */,
			);
			buildRules = (
			);
			dependencies = (
			);
			name = "FutureKit iOS Testing App";
			productName = "FutureKit iOS Testing App";
			productReference = 0DDE32601B38BD27007C39D9 /* FutureKit iOS Testing App.app */;
			productType = "com.apple.product-type.application";
		};
		0DDE32731B38BD28007C39D9 /* FutureKit iOS Testing AppTests */ = {
			isa = PBXNativeTarget;
			buildConfigurationList = 0DDE327F1B38BD28007C39D9 /* Build configuration list for PBXNativeTarget "FutureKit iOS Testing AppTests" */;
			buildPhases = (
				0DDE32701B38BD28007C39D9 /* Sources */,
				0DDE32711B38BD28007C39D9 /* Frameworks */,
				0DDE32721B38BD28007C39D9 /* Resources */,
			);
			buildRules = (
			);
			dependencies = (
				0DDE32761B38BD28007C39D9 /* PBXTargetDependency */,
			);
			name = "FutureKit iOS Testing AppTests";
			productName = "FutureKit iOS Testing AppTests";
			productReference = 0DDE32741B38BD28007C39D9 /* FutureKit iOS Testing AppTests.xctest */;
			productType = "com.apple.product-type.bundle.unit-test";
		};
		0DEA1B901AE30853000E126F /* FutureKit iOS */ = {
			isa = PBXNativeTarget;
			buildConfigurationList = 0DEA1BA81AE30853000E126F /* Build configuration list for PBXNativeTarget "FutureKit iOS" */;
			buildPhases = (
				0DEA1B8C1AE30853000E126F /* Sources */,
				0DEA1B8D1AE30853000E126F /* Frameworks */,
				0DEA1B8E1AE30853000E126F /* Headers */,
				0DEA1B8F1AE30853000E126F /* Resources */,
			);
			buildRules = (
			);
			dependencies = (
			);
			name = "FutureKit iOS";
			productName = FutureKit;
			productReference = 0DEA1B911AE30853000E126F /* FutureKit.framework */;
			productType = "com.apple.product-type.framework";
		};
		0DEA1BAE1AE30872000E126F /* FutureKit OSX */ = {
			isa = PBXNativeTarget;
			buildConfigurationList = 0DEA1BC21AE30873000E126F /* Build configuration list for PBXNativeTarget "FutureKit OSX" */;
			buildPhases = (
				0DEA1BAA1AE30872000E126F /* Sources */,
				0DEA1BAB1AE30872000E126F /* Frameworks */,
				0DEA1BAC1AE30872000E126F /* Headers */,
				0DEA1BAD1AE30872000E126F /* Resources */,
			);
			buildRules = (
			);
			dependencies = (
			);
			name = "FutureKit OSX";
			productName = FutureKit;
			productReference = 0DEA1BAF1AE30872000E126F /* FutureKit.framework */;
			productType = "com.apple.product-type.framework";
		};
		0DEA1BE91AE3116A000E126F /* FutureKit iOS Tests */ = {
			isa = PBXNativeTarget;
			buildConfigurationList = 0DEA1BF31AE3116A000E126F /* Build configuration list for PBXNativeTarget "FutureKit iOS Tests" */;
			buildPhases = (
				0DEA1BE61AE3116A000E126F /* Sources */,
				0DEA1BE71AE3116A000E126F /* Frameworks */,
				0DEA1BE81AE3116A000E126F /* Resources */,
			);
			buildRules = (
			);
			dependencies = (
				0DEA1BF21AE3116A000E126F /* PBXTargetDependency */,
			);
			name = "FutureKit iOS Tests";
			productName = "FutureKit iOS Tests";
			productReference = 0DEA1BEA1AE3116A000E126F /* FutureKit iOS Tests.xctest */;
			productType = "com.apple.product-type.bundle.unit-test";
		};
		0DEA1BFE1AE313DD000E126F /* FutureKit OSX Tests */ = {
			isa = PBXNativeTarget;
			buildConfigurationList = 0DEA1C081AE313DD000E126F /* Build configuration list for PBXNativeTarget "FutureKit OSX Tests" */;
			buildPhases = (
				0DEA1BFB1AE313DD000E126F /* Sources */,
				0DEA1BFC1AE313DD000E126F /* Frameworks */,
				0DEA1BFD1AE313DD000E126F /* Resources */,
			);
			buildRules = (
			);
			dependencies = (
				0DEA1C071AE313DD000E126F /* PBXTargetDependency */,
			);
			name = "FutureKit OSX Tests";
			productName = "FutureKit OSX Tests";
			productReference = 0DEA1BFF1AE313DD000E126F /* FutureKit OSX Tests.xctest */;
			productType = "com.apple.product-type.bundle.unit-test";
		};
/* End PBXNativeTarget section */

/* Begin PBXProject section */
		0DA41FA51ADAFE3D00B58B0B /* Project object */ = {
			isa = PBXProject;
			attributes = {
				LastSwiftUpdateCheck = 0700;
				LastUpgradeCheck = 0700;
				ORGANIZATIONNAME = "Michael Gray";
				TargetAttributes = {
					0DDE325F1B38BD27007C39D9 = {
						CreatedOnToolsVersion = 6.3.2;
						DevelopmentTeam = AUXUTTBC4T;
					};
					0DDE32731B38BD28007C39D9 = {
						CreatedOnToolsVersion = 6.3.2;
						TestTargetID = 0DDE325F1B38BD27007C39D9;
					};
					0DEA1B901AE30853000E126F = {
						CreatedOnToolsVersion = 6.3;
						DevelopmentTeam = AUXUTTBC4T;
					};
					0DEA1BAE1AE30872000E126F = {
						CreatedOnToolsVersion = 6.3;
					};
					0DEA1BE91AE3116A000E126F = {
						CreatedOnToolsVersion = 6.3;
					};
					0DEA1BFE1AE313DD000E126F = {
						CreatedOnToolsVersion = 6.3;
					};
				};
			};
			buildConfigurationList = 0DA41FA81ADAFE3D00B58B0B /* Build configuration list for PBXProject "FutureKit" */;
			compatibilityVersion = "Xcode 3.2";
			developmentRegion = English;
			hasScannedForEncodings = 0;
			knownRegions = (
				en,
				Base,
			);
			mainGroup = 0DA41FA41ADAFE3D00B58B0B;
			productRefGroup = 0DA41FAF1ADAFE3D00B58B0B /* Products */;
			projectDirPath = "";
			projectRoot = "";
			targets = (
				0DEA1B901AE30853000E126F /* FutureKit iOS */,
				0DEA1BAE1AE30872000E126F /* FutureKit OSX */,
				0DEA1BE91AE3116A000E126F /* FutureKit iOS Tests */,
				0DEA1BFE1AE313DD000E126F /* FutureKit OSX Tests */,
				0DDE325F1B38BD27007C39D9 /* FutureKit iOS Testing App */,
				0DDE32731B38BD28007C39D9 /* FutureKit iOS Testing AppTests */,
			);
		};
/* End PBXProject section */

/* Begin PBXResourcesBuildPhase section */
		0DDE325E1B38BD27007C39D9 /* Resources */ = {
			isa = PBXResourcesBuildPhase;
			buildActionMask = 2147483647;
			files = (
				0DDE326A1B38BD28007C39D9 /* Main.storyboard in Resources */,
				0DDE326F1B38BD28007C39D9 /* LaunchScreen.xib in Resources */,
				0DDE326C1B38BD28007C39D9 /* Images.xcassets in Resources */,
			);
			runOnlyForDeploymentPostprocessing = 0;
		};
		0DDE32721B38BD28007C39D9 /* Resources */ = {
			isa = PBXResourcesBuildPhase;
			buildActionMask = 2147483647;
			files = (
			);
			runOnlyForDeploymentPostprocessing = 0;
		};
		0DEA1B8F1AE30853000E126F /* Resources */ = {
			isa = PBXResourcesBuildPhase;
			buildActionMask = 2147483647;
			files = (
			);
			runOnlyForDeploymentPostprocessing = 0;
		};
		0DEA1BAD1AE30872000E126F /* Resources */ = {
			isa = PBXResourcesBuildPhase;
			buildActionMask = 2147483647;
			files = (
			);
			runOnlyForDeploymentPostprocessing = 0;
		};
		0DEA1BE81AE3116A000E126F /* Resources */ = {
			isa = PBXResourcesBuildPhase;
			buildActionMask = 2147483647;
			files = (
			);
			runOnlyForDeploymentPostprocessing = 0;
		};
		0DEA1BFD1AE313DD000E126F /* Resources */ = {
			isa = PBXResourcesBuildPhase;
			buildActionMask = 2147483647;
			files = (
			);
			runOnlyForDeploymentPostprocessing = 0;
		};
/* End PBXResourcesBuildPhase section */

/* Begin PBXSourcesBuildPhase section */
		0DDE325C1B38BD27007C39D9 /* Sources */ = {
			isa = PBXSourcesBuildPhase;
			buildActionMask = 2147483647;
			files = (
				0DDE32671B38BD28007C39D9 /* ViewController.swift in Sources */,
				0DDE32651B38BD28007C39D9 /* AppDelegate.swift in Sources */,
			);
			runOnlyForDeploymentPostprocessing = 0;
		};
		0DDE32701B38BD28007C39D9 /* Sources */ = {
			isa = PBXSourcesBuildPhase;
			buildActionMask = 2147483647;
			files = (
				0DDE328A1B38BD72007C39D9 /* XCTestCase-Ext.swift in Sources */,
				0DDE327B1B38BD28007C39D9 /* FutureKit_iOS_Testing_AppTests.swift in Sources */,
				0DDE328D1B38BD72007C39D9 /* Future-TestExtensions.swift in Sources */,
				0DDE32891B38BD72007C39D9 /* BlockBasedTestCase.m in Sources */,
				0DDE32881B38BD72007C39D9 /* BlockBasedTestCase.swift in Sources */,
				0DDE328B1B38BD72007C39D9 /* BasicTests.swift in Sources */,
			);
			runOnlyForDeploymentPostprocessing = 0;
		};
		0DEA1B8C1AE30853000E126F /* Sources */ = {
			isa = PBXSourcesBuildPhase;
			buildActionMask = 2147483647;
			files = (
				0D7502C21AE6B182009C3F63 /* ExtensionVars.swift in Sources */,
				0D7502CA1AE6B182009C3F63 /* OSAtomicInt.swift in Sources */,
				0DF7A2771B34F0B90031BEA6 /* FutureThread.swift in Sources */,
				0DEA1BC81AE30885000E126F /* Future.swift in Sources */,
				0DEA1BD01AE30885000E126F /* FutureBatch.swift in Sources */,
				0D7502B71AE6B114009C3F63 /* FTask.swift in Sources */,
				0D7502D01AE6B76D009C3F63 /* NSData-Ext.swift in Sources */,
				0D746A4F1AF7FD3C006EEDA2 /* FutureFIFO.swift in Sources */,
				0DEA1BCA1AE30885000E126F /* Executor.swift in Sources */,
				0D7CC61F1B390D2500006CBF /* OSFeature.swift in Sources */,
				0DEA1BCD1AE30885000E126F /* Synchronization.swift in Sources */,
				0DEA1BD11AE30885000E126F /* SyncWaitHandler.swift in Sources */,
				0DAA4C951B22B3FB0023B02C /* NSOperation+FutureKit.swift in Sources */,
				0D7502CD1AE6B29B009C3F63 /* NSFileManager-Ext.swift in Sources */,
				0D7502C41AE6B182009C3F63 /* NSObject-Ext-ThreadSafe.swift in Sources */,
				0D7502C81AE6B182009C3F63 /* ObjectiveCExceptionHandler.m in Sources */,
				0DEA1BC91AE30885000E126F /* Promise.swift in Sources */,
			);
			runOnlyForDeploymentPostprocessing = 0;
		};
		0DEA1BAA1AE30872000E126F /* Sources */ = {
			isa = PBXSourcesBuildPhase;
			buildActionMask = 2147483647;
			files = (
				0D7502C31AE6B182009C3F63 /* ExtensionVars.swift in Sources */,
				0D7502CB1AE6B182009C3F63 /* OSAtomicInt.swift in Sources */,
				0DF7A2781B34F0B90031BEA6 /* FutureThread.swift in Sources */,
				0DEA1BD51AE30886000E126F /* Future.swift in Sources */,
				0DEA1BDD1AE30886000E126F /* FutureBatch.swift in Sources */,
				0D7502B81AE6B114009C3F63 /* FTask.swift in Sources */,
				0D7502D11AE6B76D009C3F63 /* NSData-Ext.swift in Sources */,
				0D746A501AF7FF14006EEDA2 /* FutureFIFO.swift in Sources */,
				0DEA1BD71AE30886000E126F /* Executor.swift in Sources */,
				0D7CC6201B390D2500006CBF /* OSFeature.swift in Sources */,
				0DEA1BDA1AE30886000E126F /* Synchronization.swift in Sources */,
				0DEA1BDE1AE30886000E126F /* SyncWaitHandler.swift in Sources */,
				0DAA4C961B22B3FB0023B02C /* NSOperation+FutureKit.swift in Sources */,
				0D7502CE1AE6B29B009C3F63 /* NSFileManager-Ext.swift in Sources */,
				0D7502C51AE6B182009C3F63 /* NSObject-Ext-ThreadSafe.swift in Sources */,
				0D7502C91AE6B182009C3F63 /* ObjectiveCExceptionHandler.m in Sources */,
				0DEA1BD61AE30886000E126F /* Promise.swift in Sources */,
			);
			runOnlyForDeploymentPostprocessing = 0;
		};
		0DEA1BE61AE3116A000E126F /* Sources */ = {
			isa = PBXSourcesBuildPhase;
			buildActionMask = 2147483647;
			files = (
				0DEA1BFA1AE313BE000E126F /* Future-TestExtensions.swift in Sources */,
				0D8D9A461B36384B003FBADD /* BlockBasedTestCase.m in Sources */,
				0DE35D9A1B389E480098930D /* BlockBasedTestCase.swift in Sources */,
				0DEA1BEF1AE3116A000E126F /* FutureKit_iOS_Tests.swift in Sources */,
				0D2C4F4A1B2A00C20090765F /* XCTestCase-Ext.swift in Sources */,
				DEBDAD3F1B3C5A78004310B9 /* PromiseTests.swift in Sources */,
				0DEA1BF61AE31176000E126F /* BasicTests.swift in Sources */,
			);
			runOnlyForDeploymentPostprocessing = 0;
		};
		0DEA1BFB1AE313DD000E126F /* Sources */ = {
			isa = PBXSourcesBuildPhase;
			buildActionMask = 2147483647;
			files = (
				0DEA1C0C1AE313F3000E126F /* Future-TestExtensions.swift in Sources */,
				0D8D9A471B36384B003FBADD /* BlockBasedTestCase.m in Sources */,
				0DE35D9B1B389E480098930D /* BlockBasedTestCase.swift in Sources */,
				0D6EB4741B3F8D3B005080F7 /* LockPerformanceTests.swift in Sources */,
				0DEA1C041AE313DD000E126F /* FutureKit_OSX_Tests.swift in Sources */,
				0D2C4F4B1B2A00C20090765F /* XCTestCase-Ext.swift in Sources */,
				DEBDAD401B3C5A78004310B9 /* PromiseTests.swift in Sources */,
				0DEA1C0B1AE313EF000E126F /* BasicTests.swift in Sources */,
			);
			runOnlyForDeploymentPostprocessing = 0;
		};
/* End PBXSourcesBuildPhase section */

/* Begin PBXTargetDependency section */
		0DDE32761B38BD28007C39D9 /* PBXTargetDependency */ = {
			isa = PBXTargetDependency;
			target = 0DDE325F1B38BD27007C39D9 /* FutureKit iOS Testing App */;
			targetProxy = 0DDE32751B38BD28007C39D9 /* PBXContainerItemProxy */;
		};
		0DEA1BF21AE3116A000E126F /* PBXTargetDependency */ = {
			isa = PBXTargetDependency;
			target = 0DEA1B901AE30853000E126F /* FutureKit iOS */;
			targetProxy = 0DEA1BF11AE3116A000E126F /* PBXContainerItemProxy */;
		};
		0DEA1C071AE313DD000E126F /* PBXTargetDependency */ = {
			isa = PBXTargetDependency;
			target = 0DEA1BAE1AE30872000E126F /* FutureKit OSX */;
			targetProxy = 0DEA1C061AE313DD000E126F /* PBXContainerItemProxy */;
		};
/* End PBXTargetDependency section */

/* Begin PBXVariantGroup section */
		0DDE32681B38BD28007C39D9 /* Main.storyboard */ = {
			isa = PBXVariantGroup;
			children = (
				0DDE32691B38BD28007C39D9 /* Base */,
			);
			name = Main.storyboard;
			sourceTree = "<group>";
		};
		0DDE326D1B38BD28007C39D9 /* LaunchScreen.xib */ = {
			isa = PBXVariantGroup;
			children = (
				0DDE326E1B38BD28007C39D9 /* Base */,
			);
			name = LaunchScreen.xib;
			sourceTree = "<group>";
		};
/* End PBXVariantGroup section */

/* Begin XCBuildConfiguration section */
		0DA41FC21ADAFE3D00B58B0B /* Debug */ = {
			isa = XCBuildConfiguration;
			buildSettings = {
				ALWAYS_SEARCH_USER_PATHS = NO;
				CLANG_CXX_LANGUAGE_STANDARD = "gnu++0x";
				CLANG_CXX_LIBRARY = "libc++";
				CLANG_ENABLE_MODULES = YES;
				CLANG_ENABLE_OBJC_ARC = YES;
				CLANG_WARN_BOOL_CONVERSION = YES;
				CLANG_WARN_CONSTANT_CONVERSION = YES;
				CLANG_WARN_DIRECT_OBJC_ISA_USAGE = YES_ERROR;
				CLANG_WARN_EMPTY_BODY = YES;
				CLANG_WARN_ENUM_CONVERSION = YES;
				CLANG_WARN_INT_CONVERSION = YES;
				CLANG_WARN_OBJC_ROOT_CLASS = YES_ERROR;
				CLANG_WARN_UNREACHABLE_CODE = YES;
				CLANG_WARN__DUPLICATE_METHOD_MATCH = YES;
				"CODE_SIGN_IDENTITY[sdk=iphoneos*]" = "iPhone Developer";
				COPY_PHASE_STRIP = NO;
				CURRENT_PROJECT_VERSION = 1;
				DEBUG_INFORMATION_FORMAT = "dwarf-with-dsym";
				ENABLE_STRICT_OBJC_MSGSEND = YES;
				ENABLE_TESTABILITY = YES;
				GCC_C_LANGUAGE_STANDARD = gnu99;
				GCC_DYNAMIC_NO_PIC = NO;
				GCC_NO_COMMON_BLOCKS = YES;
				GCC_OPTIMIZATION_LEVEL = 0;
				GCC_PREPROCESSOR_DEFINITIONS = (
					"DEBUG=1",
					"$(inherited)",
				);
				GCC_SYMBOLS_PRIVATE_EXTERN = NO;
				GCC_WARN_64_TO_32_BIT_CONVERSION = YES;
				GCC_WARN_ABOUT_RETURN_TYPE = YES_ERROR;
				GCC_WARN_UNDECLARED_SELECTOR = YES;
				GCC_WARN_UNINITIALIZED_AUTOS = YES_AGGRESSIVE;
				GCC_WARN_UNUSED_FUNCTION = YES;
				GCC_WARN_UNUSED_VARIABLE = YES;
				IPHONEOS_DEPLOYMENT_TARGET = 8.3;
				MTL_ENABLE_DEBUG_INFO = YES;
				ONLY_ACTIVE_ARCH = YES;
				SDKROOT = iphoneos;
				SWIFT_OPTIMIZATION_LEVEL = "-Onone";
				TARGETED_DEVICE_FAMILY = "1,2";
				VERSIONING_SYSTEM = "apple-generic";
				VERSION_INFO_PREFIX = "";
			};
			name = Debug;
		};
		0DA41FC31ADAFE3D00B58B0B /* Release */ = {
			isa = XCBuildConfiguration;
			buildSettings = {
				ALWAYS_SEARCH_USER_PATHS = NO;
				CLANG_CXX_LANGUAGE_STANDARD = "gnu++0x";
				CLANG_CXX_LIBRARY = "libc++";
				CLANG_ENABLE_MODULES = YES;
				CLANG_ENABLE_OBJC_ARC = YES;
				CLANG_WARN_BOOL_CONVERSION = YES;
				CLANG_WARN_CONSTANT_CONVERSION = YES;
				CLANG_WARN_DIRECT_OBJC_ISA_USAGE = YES_ERROR;
				CLANG_WARN_EMPTY_BODY = YES;
				CLANG_WARN_ENUM_CONVERSION = YES;
				CLANG_WARN_INT_CONVERSION = YES;
				CLANG_WARN_OBJC_ROOT_CLASS = YES_ERROR;
				CLANG_WARN_UNREACHABLE_CODE = YES;
				CLANG_WARN__DUPLICATE_METHOD_MATCH = YES;
				"CODE_SIGN_IDENTITY[sdk=iphoneos*]" = "iPhone Developer";
				COPY_PHASE_STRIP = NO;
				CURRENT_PROJECT_VERSION = 1;
				DEBUG_INFORMATION_FORMAT = "dwarf-with-dsym";
				ENABLE_NS_ASSERTIONS = NO;
				ENABLE_STRICT_OBJC_MSGSEND = YES;
				GCC_C_LANGUAGE_STANDARD = gnu99;
				GCC_NO_COMMON_BLOCKS = YES;
				GCC_WARN_64_TO_32_BIT_CONVERSION = YES;
				GCC_WARN_ABOUT_RETURN_TYPE = YES_ERROR;
				GCC_WARN_UNDECLARED_SELECTOR = YES;
				GCC_WARN_UNINITIALIZED_AUTOS = YES_AGGRESSIVE;
				GCC_WARN_UNUSED_FUNCTION = YES;
				GCC_WARN_UNUSED_VARIABLE = YES;
				IPHONEOS_DEPLOYMENT_TARGET = 8.3;
				MTL_ENABLE_DEBUG_INFO = NO;
				SDKROOT = iphoneos;
				TARGETED_DEVICE_FAMILY = "1,2";
				VALIDATE_PRODUCT = YES;
				VERSIONING_SYSTEM = "apple-generic";
				VERSION_INFO_PREFIX = "";
			};
			name = Release;
		};
		0DDE327D1B38BD28007C39D9 /* Debug */ = {
			isa = XCBuildConfiguration;
			buildSettings = {
				ASSETCATALOG_COMPILER_APPICON_NAME = AppIcon;
				CODE_SIGN_IDENTITY = "iPhone Developer";
				FRAMEWORK_SEARCH_PATHS = (
					"$(inherited)",
					"$(DEVELOPER_FRAMEWORKS_DIR)",
					"$(DEVELOPER_DIR)/Platforms/MacOSX.platform/Developer/Library/PrivateFrameworks",
				);
				GCC_PREPROCESSOR_DEFINITIONS = (
					"DEBUG=1",
					"$(inherited)",
				);
				INFOPLIST_FILE = "FutureKit iOS Testing App/Info.plist";
				LD_RUNPATH_SEARCH_PATHS = "$(inherited) @executable_path/Frameworks";
				PRODUCT_BUNDLE_IDENTIFIER = "org.futureKit.$(PRODUCT_NAME:rfc1034identifier)";
				PRODUCT_NAME = "$(TARGET_NAME)";
			};
			name = Debug;
		};
		0DDE327E1B38BD28007C39D9 /* Release */ = {
			isa = XCBuildConfiguration;
			buildSettings = {
				ASSETCATALOG_COMPILER_APPICON_NAME = AppIcon;
				CODE_SIGN_IDENTITY = "iPhone Developer";
				FRAMEWORK_SEARCH_PATHS = (
					"$(inherited)",
					"$(DEVELOPER_FRAMEWORKS_DIR)",
					"$(DEVELOPER_DIR)/Platforms/MacOSX.platform/Developer/Library/PrivateFrameworks",
				);
				INFOPLIST_FILE = "FutureKit iOS Testing App/Info.plist";
				LD_RUNPATH_SEARCH_PATHS = "$(inherited) @executable_path/Frameworks";
				PRODUCT_BUNDLE_IDENTIFIER = "org.futureKit.$(PRODUCT_NAME:rfc1034identifier)";
				PRODUCT_NAME = "$(TARGET_NAME)";
			};
			name = Release;
		};
		0DDE32801B38BD28007C39D9 /* Debug */ = {
			isa = XCBuildConfiguration;
			buildSettings = {
				BUNDLE_LOADER = "$(TEST_HOST)";
				FRAMEWORK_SEARCH_PATHS = (
					"$(SDKROOT)/Developer/Library/Frameworks",
					"$(inherited)",
					"$(DEVELOPER_FRAMEWORKS_DIR)",
					"$(DEVELOPER_DIR)/Platforms/MacOSX.platform/Developer/Library/PrivateFrameworks",
				);
				GCC_PREPROCESSOR_DEFINITIONS = (
					"DEBUG=1",
					"$(inherited)",
				);
				INFOPLIST_FILE = "FutureKit iOS Testing AppTests/Info.plist";
				LD_RUNPATH_SEARCH_PATHS = "$(inherited) @executable_path/Frameworks @loader_path/Frameworks";
				PRODUCT_BUNDLE_IDENTIFIER = "org.futureKit.$(PRODUCT_NAME:rfc1034identifier)";
				PRODUCT_NAME = "$(TARGET_NAME)";
				SWIFT_OBJC_BRIDGING_HEADER = "FutureKitTests/FutureKit iOS Tests-Bridging-Header.h";
				TEST_HOST = "$(BUILT_PRODUCTS_DIR)/FutureKit iOS Testing App.app/FutureKit iOS Testing App";
			};
			name = Debug;
		};
		0DDE32811B38BD28007C39D9 /* Release */ = {
			isa = XCBuildConfiguration;
			buildSettings = {
				BUNDLE_LOADER = "$(TEST_HOST)";
				FRAMEWORK_SEARCH_PATHS = (
					"$(SDKROOT)/Developer/Library/Frameworks",
					"$(inherited)",
					"$(DEVELOPER_FRAMEWORKS_DIR)",
					"$(DEVELOPER_DIR)/Platforms/MacOSX.platform/Developer/Library/PrivateFrameworks",
				);
				INFOPLIST_FILE = "FutureKit iOS Testing AppTests/Info.plist";
				LD_RUNPATH_SEARCH_PATHS = "$(inherited) @executable_path/Frameworks @loader_path/Frameworks";
				PRODUCT_BUNDLE_IDENTIFIER = "org.futureKit.$(PRODUCT_NAME:rfc1034identifier)";
				PRODUCT_NAME = "$(TARGET_NAME)";
				SWIFT_OBJC_BRIDGING_HEADER = "FutureKitTests/FutureKit iOS Tests-Bridging-Header.h";
				TEST_HOST = "$(BUILT_PRODUCTS_DIR)/FutureKit iOS Testing App.app/FutureKit iOS Testing App";
			};
			name = Release;
		};
		0DEA1BA41AE30853000E126F /* Debug */ = {
			isa = XCBuildConfiguration;
			buildSettings = {
				APPLICATION_EXTENSION_API_ONLY = NO;
				CODE_SIGN_IDENTITY = "iPhone Developer";
				DEFINES_MODULE = YES;
				DYLIB_COMPATIBILITY_VERSION = 1;
				DYLIB_CURRENT_VERSION = 1;
				DYLIB_INSTALL_NAME_BASE = "@rpath";
				EMBEDDED_CONTENT_CONTAINS_SWIFT = YES;
				GCC_PREPROCESSOR_DEFINITIONS = (
					"DEBUG=1",
					"$(inherited)",
				);
				INFOPLIST_FILE = FutureKit/Info.plist;
				INSTALL_PATH = "$(LOCAL_LIBRARY_DIR)/Frameworks";
				IPHONEOS_DEPLOYMENT_TARGET = 7.0;
				LD_RUNPATH_SEARCH_PATHS = "$(inherited) @executable_path/Frameworks @loader_path/Frameworks";
				PRODUCT_BUNDLE_IDENTIFIER = "org.futurekit.$(PRODUCT_NAME:rfc1034identifier)";
				PRODUCT_NAME = FutureKit;
				SKIP_INSTALL = YES;
				SWIFT_WHOLE_MODULE_OPTIMIZATION = NO;
			};
			name = Debug;
		};
		0DEA1BA51AE30853000E126F /* Release */ = {
			isa = XCBuildConfiguration;
			buildSettings = {
				APPLICATION_EXTENSION_API_ONLY = NO;
				CODE_SIGN_IDENTITY = "iPhone Developer";
				DEFINES_MODULE = YES;
				DYLIB_COMPATIBILITY_VERSION = 1;
				DYLIB_CURRENT_VERSION = 1;
				DYLIB_INSTALL_NAME_BASE = "@rpath";
				EMBEDDED_CONTENT_CONTAINS_SWIFT = YES;
				INFOPLIST_FILE = FutureKit/Info.plist;
				INSTALL_PATH = "$(LOCAL_LIBRARY_DIR)/Frameworks";
				IPHONEOS_DEPLOYMENT_TARGET = 7.0;
				LD_RUNPATH_SEARCH_PATHS = "$(inherited) @executable_path/Frameworks @loader_path/Frameworks";
				PRODUCT_BUNDLE_IDENTIFIER = "org.futurekit.$(PRODUCT_NAME:rfc1034identifier)";
				PRODUCT_NAME = FutureKit;
				SKIP_INSTALL = YES;
				SWIFT_OPTIMIZATION_LEVEL = "-Ounchecked";
				SWIFT_WHOLE_MODULE_OPTIMIZATION = NO;
			};
			name = Release;
		};
		0DEA1BC31AE30873000E126F /* Debug */ = {
			isa = XCBuildConfiguration;
			buildSettings = {
				APPLICATION_EXTENSION_API_ONLY = YES;
				COMBINE_HIDPI_IMAGES = YES;
				DEBUG_INFORMATION_FORMAT = dwarf;
				DEFINES_MODULE = YES;
				DYLIB_COMPATIBILITY_VERSION = 1;
				DYLIB_CURRENT_VERSION = 1;
				DYLIB_INSTALL_NAME_BASE = "@rpath";
				FRAMEWORK_VERSION = A;
				GCC_PREPROCESSOR_DEFINITIONS = (
					"DEBUG=1",
					"$(inherited)",
				);
				INFOPLIST_FILE = FutureKit/Info.plist;
				INSTALL_PATH = "$(LOCAL_LIBRARY_DIR)/Frameworks";
				LD_RUNPATH_SEARCH_PATHS = "$(inherited) @executable_path/../Frameworks @loader_path/Frameworks";
				MACOSX_DEPLOYMENT_TARGET = 10.10;
				PRODUCT_BUNDLE_IDENTIFIER = "org.futurekit.$(PRODUCT_NAME:rfc1034identifier)";
				PRODUCT_NAME = FutureKit;
				SDKROOT = macosx;
				SKIP_INSTALL = YES;
				SWIFT_WHOLE_MODULE_OPTIMIZATION = YES;
			};
			name = Debug;
		};
		0DEA1BC41AE30873000E126F /* Release */ = {
			isa = XCBuildConfiguration;
			buildSettings = {
				APPLICATION_EXTENSION_API_ONLY = YES;
				COMBINE_HIDPI_IMAGES = YES;
				DEFINES_MODULE = YES;
				DYLIB_COMPATIBILITY_VERSION = 1;
				DYLIB_CURRENT_VERSION = 1;
				DYLIB_INSTALL_NAME_BASE = "@rpath";
				FRAMEWORK_VERSION = A;
				INFOPLIST_FILE = FutureKit/Info.plist;
				INSTALL_PATH = "$(LOCAL_LIBRARY_DIR)/Frameworks";
				LD_RUNPATH_SEARCH_PATHS = "$(inherited) @executable_path/../Frameworks @loader_path/Frameworks";
				MACOSX_DEPLOYMENT_TARGET = 10.10;
				PRODUCT_BUNDLE_IDENTIFIER = "org.futurekit.$(PRODUCT_NAME:rfc1034identifier)";
				PRODUCT_NAME = FutureKit;
				SDKROOT = macosx;
				SKIP_INSTALL = YES;
				SWIFT_OPTIMIZATION_LEVEL = "-Owholemodule";
				SWIFT_WHOLE_MODULE_OPTIMIZATION = NO;
			};
			name = Release;
		};
		0DEA1BF41AE3116A000E126F /* Debug */ = {
			isa = XCBuildConfiguration;
			buildSettings = {
				CLANG_ENABLE_MODULES = YES;
				FRAMEWORK_SEARCH_PATHS = (
					"$(SDKROOT)/Developer/Library/Frameworks",
					"$(inherited)",
				);
				GCC_PREPROCESSOR_DEFINITIONS = (
					"DEBUG=1",
					"$(inherited)",
				);
				INFOPLIST_FILE = "FutureKit iOS Tests/Info.plist";
				LD_RUNPATH_SEARCH_PATHS = "$(inherited) @executable_path/Frameworks @loader_path/Frameworks";
				PRODUCT_BUNDLE_IDENTIFIER = "org.futurekit.$(PRODUCT_NAME:rfc1034identifier)";
				PRODUCT_NAME = "$(TARGET_NAME)";
				SWIFT_OBJC_BRIDGING_HEADER = "FutureKitTests/FutureKit iOS Tests-Bridging-Header.h";
				SWIFT_OPTIMIZATION_LEVEL = "-Onone";
				SWIFT_WHOLE_MODULE_OPTIMIZATION = YES;
			};
			name = Debug;
		};
		0DEA1BF51AE3116A000E126F /* Release */ = {
			isa = XCBuildConfiguration;
			buildSettings = {
				CLANG_ENABLE_MODULES = YES;
				FRAMEWORK_SEARCH_PATHS = (
					"$(SDKROOT)/Developer/Library/Frameworks",
					"$(inherited)",
				);
				INFOPLIST_FILE = "FutureKit iOS Tests/Info.plist";
				LD_RUNPATH_SEARCH_PATHS = "$(inherited) @executable_path/Frameworks @loader_path/Frameworks";
				PRODUCT_BUNDLE_IDENTIFIER = "org.futurekit.$(PRODUCT_NAME:rfc1034identifier)";
				PRODUCT_NAME = "$(TARGET_NAME)";
				SWIFT_OBJC_BRIDGING_HEADER = "FutureKitTests/FutureKit iOS Tests-Bridging-Header.h";
				SWIFT_OPTIMIZATION_LEVEL = "-Owholemodule";
				SWIFT_WHOLE_MODULE_OPTIMIZATION = YES;
			};
			name = Release;
		};
		0DEA1C091AE313DD000E126F /* Debug */ = {
			isa = XCBuildConfiguration;
			buildSettings = {
				CLANG_ENABLE_MODULES = YES;
				COMBINE_HIDPI_IMAGES = YES;
				DEBUG_INFORMATION_FORMAT = dwarf;
				FRAMEWORK_SEARCH_PATHS = (
					"$(DEVELOPER_FRAMEWORKS_DIR)",
					"$(inherited)",
				);
				GCC_PREPROCESSOR_DEFINITIONS = (
					"DEBUG=1",
					"$(inherited)",
				);
				INFOPLIST_FILE = "FutureKit OSX Tests/Info.plist";
				LD_RUNPATH_SEARCH_PATHS = "$(inherited) @executable_path/../Frameworks @loader_path/../Frameworks";
				MACOSX_DEPLOYMENT_TARGET = 10.10;
				PRODUCT_BUNDLE_IDENTIFIER = "org.futurekit.$(PRODUCT_NAME:rfc1034identifier)";
				PRODUCT_NAME = "$(TARGET_NAME)";
				SDKROOT = macosx;
				SWIFT_OBJC_BRIDGING_HEADER = "FutureKitTests/FutureKit OSX Tests-Bridging-Header.h";
				SWIFT_OPTIMIZATION_LEVEL = "-Onone";
				SWIFT_WHOLE_MODULE_OPTIMIZATION = YES;
			};
			name = Debug;
		};
		0DEA1C0A1AE313DD000E126F /* Release */ = {
			isa = XCBuildConfiguration;
			buildSettings = {
				CLANG_ENABLE_MODULES = YES;
				COMBINE_HIDPI_IMAGES = YES;
				FRAMEWORK_SEARCH_PATHS = (
					"$(DEVELOPER_FRAMEWORKS_DIR)",
					"$(inherited)",
				);
				INFOPLIST_FILE = "FutureKit OSX Tests/Info.plist";
				LD_RUNPATH_SEARCH_PATHS = "$(inherited) @executable_path/../Frameworks @loader_path/../Frameworks";
				MACOSX_DEPLOYMENT_TARGET = 10.10;
				PRODUCT_BUNDLE_IDENTIFIER = "org.futurekit.$(PRODUCT_NAME:rfc1034identifier)";
				PRODUCT_NAME = "$(TARGET_NAME)";
				SDKROOT = macosx;
				SWIFT_OBJC_BRIDGING_HEADER = "FutureKitTests/FutureKit OSX Tests-Bridging-Header.h";
				SWIFT_OPTIMIZATION_LEVEL = "-Owholemodule";
				SWIFT_WHOLE_MODULE_OPTIMIZATION = YES;
			};
			name = Release;
		};
/* End XCBuildConfiguration section */

/* Begin XCConfigurationList section */
		0DA41FA81ADAFE3D00B58B0B /* Build configuration list for PBXProject "FutureKit" */ = {
			isa = XCConfigurationList;
			buildConfigurations = (
				0DA41FC21ADAFE3D00B58B0B /* Debug */,
				0DA41FC31ADAFE3D00B58B0B /* Release */,
			);
			defaultConfigurationIsVisible = 0;
			defaultConfigurationName = Release;
		};
		0DDE327C1B38BD28007C39D9 /* Build configuration list for PBXNativeTarget "FutureKit iOS Testing App" */ = {
			isa = XCConfigurationList;
			buildConfigurations = (
				0DDE327D1B38BD28007C39D9 /* Debug */,
				0DDE327E1B38BD28007C39D9 /* Release */,
			);
			defaultConfigurationIsVisible = 0;
			defaultConfigurationName = Release;
		};
		0DDE327F1B38BD28007C39D9 /* Build configuration list for PBXNativeTarget "FutureKit iOS Testing AppTests" */ = {
			isa = XCConfigurationList;
			buildConfigurations = (
				0DDE32801B38BD28007C39D9 /* Debug */,
				0DDE32811B38BD28007C39D9 /* Release */,
			);
			defaultConfigurationIsVisible = 0;
			defaultConfigurationName = Release;
		};
		0DEA1BA81AE30853000E126F /* Build configuration list for PBXNativeTarget "FutureKit iOS" */ = {
			isa = XCConfigurationList;
			buildConfigurations = (
				0DEA1BA41AE30853000E126F /* Debug */,
				0DEA1BA51AE30853000E126F /* Release */,
			);
			defaultConfigurationIsVisible = 0;
			defaultConfigurationName = Release;
		};
		0DEA1BC21AE30873000E126F /* Build configuration list for PBXNativeTarget "FutureKit OSX" */ = {
			isa = XCConfigurationList;
			buildConfigurations = (
				0DEA1BC31AE30873000E126F /* Debug */,
				0DEA1BC41AE30873000E126F /* Release */,
			);
			defaultConfigurationIsVisible = 0;
			defaultConfigurationName = Release;
		};
		0DEA1BF31AE3116A000E126F /* Build configuration list for PBXNativeTarget "FutureKit iOS Tests" */ = {
			isa = XCConfigurationList;
			buildConfigurations = (
				0DEA1BF41AE3116A000E126F /* Debug */,
				0DEA1BF51AE3116A000E126F /* Release */,
			);
			defaultConfigurationIsVisible = 0;
			defaultConfigurationName = Release;
		};
		0DEA1C081AE313DD000E126F /* Build configuration list for PBXNativeTarget "FutureKit OSX Tests" */ = {
			isa = XCConfigurationList;
			buildConfigurations = (
				0DEA1C091AE313DD000E126F /* Debug */,
				0DEA1C0A1AE313DD000E126F /* Release */,
			);
			defaultConfigurationIsVisible = 0;
			defaultConfigurationName = Release;
		};
/* End XCConfigurationList section */
	};
	rootObject = 0DA41FA51ADAFE3D00B58B0B /* Project object */;
}<|MERGE_RESOLUTION|>--- conflicted
+++ resolved
@@ -9,15 +9,7 @@
 /* Begin PBXBuildFile section */
 		0D2C4F4A1B2A00C20090765F /* XCTestCase-Ext.swift in Sources */ = {isa = PBXBuildFile; fileRef = 0D2C4F491B2A00C20090765F /* XCTestCase-Ext.swift */; };
 		0D2C4F4B1B2A00C20090765F /* XCTestCase-Ext.swift in Sources */ = {isa = PBXBuildFile; fileRef = 0D2C4F491B2A00C20090765F /* XCTestCase-Ext.swift */; };
-<<<<<<< HEAD
-		0D350FA31B3A5A740024C552 /* CoreData.framework in Frameworks */ = {isa = PBXBuildFile; fileRef = 0D350FA21B3A5A740024C552 /* CoreData.framework */; };
-		0D350FA41B3A5A8D0024C552 /* CoreData.framework in Frameworks */ = {isa = PBXBuildFile; fileRef = 0D350FA21B3A5A740024C552 /* CoreData.framework */; };
-		0D350FA51B3A5AA60024C552 /* FutureKit.framework in Frameworks */ = {isa = PBXBuildFile; fileRef = 0DEA1B911AE30853000E126F /* FutureKit.framework */; };
-		0D350FA61B3A5AAB0024C552 /* CoreData.framework in Frameworks */ = {isa = PBXBuildFile; fileRef = 0D350FA21B3A5A740024C552 /* CoreData.framework */; };
-		0D350FA81B3A5B760024C552 /* CoreData.framework in Frameworks */ = {isa = PBXBuildFile; fileRef = 0D350FA71B3A5B760024C552 /* CoreData.framework */; };
-=======
 		0D6EB4741B3F8D3B005080F7 /* LockPerformanceTests.swift in Sources */ = {isa = PBXBuildFile; fileRef = 0D7502B11AE5FD4B009C3F63 /* LockPerformanceTests.swift */; };
->>>>>>> e888f846
 		0D746A4F1AF7FD3C006EEDA2 /* FutureFIFO.swift in Sources */ = {isa = PBXBuildFile; fileRef = 0D746A4E1AF7FD3C006EEDA2 /* FutureFIFO.swift */; };
 		0D746A501AF7FF14006EEDA2 /* FutureFIFO.swift in Sources */ = {isa = PBXBuildFile; fileRef = 0D746A4E1AF7FD3C006EEDA2 /* FutureFIFO.swift */; };
 		0D7502B71AE6B114009C3F63 /* FTask.swift in Sources */ = {isa = PBXBuildFile; fileRef = 0D7502B51AE6B114009C3F63 /* FTask.swift */; };
@@ -250,11 +242,6 @@
 		0DA41FA41ADAFE3D00B58B0B = {
 			isa = PBXGroup;
 			children = (
-<<<<<<< HEAD
-				0D350FA71B3A5B760024C552 /* CoreData.framework */,
-				0D350FA21B3A5A740024C552 /* CoreData.framework */,
-=======
->>>>>>> e888f846
 				0D5A14E41B378FC200E69B85 /* convertPerfToCsv.swift */,
 				0DA41FB01ADAFE3D00B58B0B /* FutureKit */,
 				0DB9799D1AE2A21100158386 /* FutureKitTests */,
