//
//  ExtensionVars.swift
//  Shimmer
//
//  Created by Michael Gray on 11/25/14.
// Permission is hereby granted, free of charge, to any person obtaining a copy
// of this software and associated documentation files (the "Software"), to deal
// in the Software without restriction, including without limitation the rights
// to use, copy, modify, merge, publish, distribute, sublicense, and/or sell
// copies of the Software, and to permit persons to whom the Software is
// furnished to do so, subject to the following conditions:
//
// The above copyright notice and this permission notice shall be included in
// all copies or substantial portions of the Software.
//
// THE SOFTWARE IS PROVIDED "AS IS", WITHOUT WARRANTY OF ANY KIND, EXPRESS OR
// IMPLIED, INCLUDING BUT NOT LIMITED TO THE WARRANTIES OF MERCHANTABILITY,
// FITNESS FOR A PARTICULAR PURPOSE AND NONINFRINGEMENT. IN NO EVENT SHALL THE
// AUTHORS OR COPYRIGHT HOLDERS BE LIABLE FOR ANY CLAIM, DAMAGES OR OTHER
// LIABILITY, WHETHER IN AN ACTION OF CONTRACT, TORT OR OTHERWISE, ARISING FROM,
// OUT OF OR IN CONNECTION WITH THE SOFTWARE OR THE USE OR OTHER DEALINGS IN
// THE SOFTWARE.
//

import Foundation

// this class really SHOULD work, but it sometimes crashes the compiler
// so we mostly use WeakAnyObject and feel angry about it
class Weak<T: AnyObject> : ExpressibleByNilLiteral {
    weak var value : T?
    init (_ value: T?) {
        self.value = value
    }
    required init(nilLiteral: ()) {
        self.value = nil
    }
}

class WeakAnyObject : ExpressibleByNilLiteral {
    weak var value : AnyObject?
    init (_ value: AnyObject?) {
        self.value = value
    }
    required init(nilLiteral: ()) {
        self.value = nil
    }
}

// We use this to convert a Any value into an AnyObject
// so it can be saved via objc_setAssociatedObject
class Strong<T:Any> : ExpressibleByNilLiteral {
    var value : T?
    init (_ value: T?) {
        self.value = value
    }
    required init(nilLiteral: ()) {
        self.value = nil
    }
}


// So... you want to allocate stuff via UnsafeMutablePointer<T>, but don't want to have to remember 
// how to allocate and deallocate etc..
// let's make a utility class that allocates, initializes, and deallocates

class UnSafeMutableContainer<T> {
    var unsafe_pointer : UnsafeMutablePointer<T>
    
    var memory : T {
        get {
            return unsafe_pointer.pointee
        }
        set(newValue) {
            unsafe_pointer.deinitialize(count: 1)
            unsafe_pointer.initialize(to: newValue)
        }
    }
    init() {
        unsafe_pointer = UnsafeMutablePointer<T>.allocate(capacity: 1)
    }
    init(_ initialValue: T) {
        unsafe_pointer = UnsafeMutablePointer<T>.allocate(capacity: 1)
        unsafe_pointer.initialize(to: initialValue)
    }
    deinit {
<<<<<<< HEAD
        unsafe_pointer.deinitialize(count: 1)
        unsafe_pointer.deallocate()
=======
        #if swift(>=4.1)
            unsafe_pointer.deallocate()
        #else
            unsafe_pointer.deallocate(capacity: 1)
        #endif
>>>>>>> 1fdf5826
    }
}



// Allocate a single static (module level var) ExtensionVarHandler for EACH extension variable you want to add 
// to a class
public struct ExtensionVarHandlerFor<A : AnyObject> {
    
    fileprivate var keyValue = UnSafeMutableContainer<Int8>(0)
    fileprivate var key : UnsafeMutablePointer<Int8>  { get { return keyValue.unsafe_pointer } }
    
    
    public init() {
        
    }
    
    // Two STRONG implementations - Any and AnyObject.
    // AnyObject will match NSObject compatible values
    // Any will match any class, using the Strong<T> to wrap the object in a class so it can be set correctly
    // This is the "default set".
    public func setStrongValueOn<T : Any>(_ object:A, value : T?)
    {
        // so we can't 'test' for AnyObject but we can seem to test for NSObject
        let policy = objc_AssociationPolicy.OBJC_ASSOCIATION_RETAIN_NONATOMIC
        
        if let v = value {
            objc_setAssociatedObject(object, key, Strong<T>(v), policy)
        }
        else {
            objc_setAssociatedObject(object, key, nil, policy)
        }
    }
    public func setStrongValueOn<T : AnyObject>(_ object:A, value : T?)
    {
        let policy = objc_AssociationPolicy.OBJC_ASSOCIATION_RETAIN_NONATOMIC
        objc_setAssociatedObject(object, key, value, policy)
    }
    
    // Any values cannot be captured weakly.  so we don't supply a Weak setter for Any
    public func setWeakValueOn<T : AnyObject>(_ object:A, value : T?)
    {
        let policy = objc_AssociationPolicy.OBJC_ASSOCIATION_RETAIN_NONATOMIC
        if let v = value {
            let wp = WeakAnyObject(v)
            objc_setAssociatedObject(object, key, wp, policy)
        }
        else {
            objc_setAssociatedObject(object, key, nil, policy)
        }
    }
    
    public func setCopyValueOn<T : AnyObject>(_ object:A, value : T?)
    {
        let policy = objc_AssociationPolicy.OBJC_ASSOCIATION_COPY
        objc_setAssociatedObject(object, key, value, policy)
    }
    
    // convience - Set is always Strong by default
    public func setValueOn<T : Any>(_ object:A, value : T?)
    {
        self.setStrongValueOn(object, value: value)
    }
    
    public func setValueOn<T : AnyObject>(_ object:A, value : T?)
    {
        self.setStrongValueOn(object, value: value)
    }
    
    public func getValueFrom<T : Any>(_ object:A) -> T?
    {
        let v: AnyObject? = objc_getAssociatedObject(object,key) as AnyObject?
        switch v {
        case nil:
            return nil
        case let t as T:
            return t
        case let s as Strong<T>:
            return s.value
        case let w as WeakAnyObject:
            return w.value as? T
        default:
            assertionFailure("found unknown value \(String(describing: v)) in getExtensionVar")
            return nil
        }
    }
    
    public func getValueFrom<T : Any>(_ object:A, defaultvalue : T) -> T
    {
        let value: T? = getValueFrom(object)
        if let v = value {
            return v
        }
        else {
            self.setStrongValueOn(object,value: defaultvalue)
            return defaultvalue
        }
    }
    
    public func getValueFrom<T : Any>(_ object:A, defaultvalueblock : () -> T) -> T
    {
        let value: T? = getValueFrom(object)
        if let v = value {
            return v
        }
        else {
            let defaultvalue = defaultvalueblock()
            self.setStrongValueOn(object,value: defaultvalue)
            return defaultvalue
        }
    }
    
    public func clear(_ object:A)
    {
        let policy = objc_AssociationPolicy.OBJC_ASSOCIATION_RETAIN_NONATOMIC
        objc_setAssociatedObject(object, key, nil, policy)
    }

}

public typealias ExtensionVarHandler = ExtensionVarHandlerFor<AnyObject>




/// EXAMPLE FOLLOWS :

class __ExampleClass : NSObject {
    var regularVar : Int = 99
    
}
private var exampleIntOptionalHandler = ExtensionVarHandler()
private var exampleIntHandler = ExtensionVarHandler()
private var exampleDelegateHandler = ExtensionVarHandler()
private var exampleAnyObjectHandler = ExtensionVarHandler()
private var exampleDictionaryHandler = ExtensionVarHandler()

extension __ExampleClass {
    var intOptional : Int? {
        get { return exampleIntOptionalHandler.getValueFrom(self) }
        set(newValue) {
            exampleIntOptionalHandler.setValueOn(self, value: newValue)
        }
    }
    var intWithDefaultValue : Int {
        get {
            return exampleIntHandler.getValueFrom(self,defaultvalue: 55)
        }
        set(newValue) {
            exampleIntHandler.setValueOn(self, value: newValue)
        }
    }
    var weakDelegatePtr : NSObject? {
        get {
            return exampleDelegateHandler.getValueFrom(self)
        }
        set(newDelegate) {
            // note the use of WEAK!  This will be a safe weak (zeroing weak ptr).  Not an unsafe assign!
            exampleDelegateHandler.setWeakValueOn(self, value: newDelegate)
        }
    }
    var anyObjectOptional : AnyObject? {
        get {
            return exampleAnyObjectHandler.getValueFrom(self)
        }
        set(newValue) {
            exampleAnyObjectHandler.setValueOn(self, value: newValue)
        }
    }
    var dictionaryWithDefaultValues : [String : Int] {
        get {
            return exampleDictionaryHandler.getValueFrom(self,defaultvalue: ["Default" : 99, "Values" : 1])
        }
        set(newValue) {
            exampleDictionaryHandler.setValueOn(self, value: newValue)
        }
    }
}


func _someExampleStuffs() {
    
    let e = __ExampleClass()
    e.regularVar = 22   // this isn't an extension var, but defined in the original class
    
    assert(e.intWithDefaultValue == 55, "default values should work!")

    e.intOptional = 5
    e.intOptional = nil
    let value = e.dictionaryWithDefaultValues["Default"]!
    assert(value == 99, "default values should work!")
    
    e.weakDelegatePtr = e    // won't cause a RETAIN LOOP! cause it's a weak ptr
    
    e.anyObjectOptional = e  // this will cause a RETAIN LOOP!  (bad idea, but legal)
    e.anyObjectOptional = nil  // let's not leave that retain loop alive
    
}



<|MERGE_RESOLUTION|>--- conflicted
+++ resolved
@@ -83,16 +83,11 @@
         unsafe_pointer.initialize(to: initialValue)
     }
     deinit {
-<<<<<<< HEAD
-        unsafe_pointer.deinitialize(count: 1)
-        unsafe_pointer.deallocate()
-=======
         #if swift(>=4.1)
             unsafe_pointer.deallocate()
         #else
             unsafe_pointer.deallocate(capacity: 1)
         #endif
->>>>>>> 1fdf5826
     }
 }
 
