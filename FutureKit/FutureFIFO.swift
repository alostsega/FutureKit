--- conflicted
+++ resolved
@@ -41,13 +41,8 @@
     // If you care about the Result of specific committed block, you can add a dependency to the Task returned from this function
     public func add<T>(executor: Executor = .Primary, operation: () throws -> Future<T>) -> Future<T> {
     
-<<<<<<< HEAD
-        let t = self.lastFuture.onComplete { _ in
+        let t = self.lastFuture.onComplete(executor) { _ in
             return try operation()
-=======
-        let t = self.lastFuture.onComplete(executor) { _ in
-            return operation()
->>>>>>> 39f2b367
         }
         self.lastFuture = t.mapAs()
         return t
