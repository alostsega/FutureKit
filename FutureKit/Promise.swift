//
//  Promise.swift
//  FutureKit
//
//  Created by Michael Gray on 4/13/15.
// Permission is hereby granted, free of charge, to any person obtaining a copy
// of this software and associated documentation files (the "Software"), to deal
// in the Software without restriction, including without limitation the rights
// to use, copy, modify, merge, publish, distribute, sublicense, and/or sell
// copies of the Software, and to permit persons to whom the Software is
// furnished to do so, subject to the following conditions:
//
// The above copyright notice and this permission notice shall be included in
// all copies or substantial portions of the Software.
//
// THE SOFTWARE IS PROVIDED "AS IS", WITHOUT WARRANTY OF ANY KIND, EXPRESS OR
// IMPLIED, INCLUDING BUT NOT LIMITED TO THE WARRANTIES OF MERCHANTABILITY,
// FITNESS FOR A PARTICULAR PURPOSE AND NONINFRINGEMENT. IN NO EVENT SHALL THE
// AUTHORS OR COPYRIGHT HOLDERS BE LIABLE FOR ANY CLAIM, DAMAGES OR OTHER
// LIABILITY, WHETHER IN AN ACTION OF CONTRACT, TORT OR OTHERWISE, ARISING FROM,
// OUT OF OR IN CONNECTION WITH THE SOFTWARE OR THE USE OR OTHER DEALINGS IN
// THE SOFTWARE.
//

import Foundation

public enum CancelRequestResponse {
    case DoNothing
    case CompleteWithCancel
}

public typealias CancelRequestHandler = ((force:Bool) -> CancelRequestResponse)

public class Promise<T>  {
    
    // Warning - reusing this lock for other purposes is danger when using LOCKING_STRATEGY.NSLock
    // don't read or write values on the Promise or Future
    internal var synchObject : SynchronizationProtocol  {
        get {
            return future.synchObject
        }
    }

    public typealias CompletionErrorHandler = (() -> Void)
    
    public var future : Future<T>
    
    public init() {
        self.future = Future<T>()
    }

    public convenience init(automaticallyCancelAfter delay: NSTimeInterval) {
        self.init()
        self.automaticallyCancelAfter(delay)
    }

    public convenience init(automaticallyFailAfter delay: NSTimeInterval, error:ErrorType ) {
        self.init()
        self.automaticallyFailAfter(delay,error:error)
    }
    
    // untestable?
    public convenience init(automaticallyAssertAfter delay: NSTimeInterval, file : String = __FILE__, line : Int32 = __LINE__) {
        self.init()
    }
    
    
    public final func automaticallyCancelAfter(delay: NSTimeInterval) {
        self.automaticallyCancelOnRequestCancel()
        Executor.Default.executeAfterDelay(delay) { () -> Void in
            self.completeWithCancel()
        }
    }

    public final func automaticallyFailAfter(delay: NSTimeInterval, error:ErrorType) {
        self.automaticallyCancelOnRequestCancel()
        Executor.Default.executeAfterDelay(delay) { () -> Void in
            self.failIfNotCompleted(error)
        }
    }

    
    public final func automaticallyAssertOnFail(message:String, file : String = __FILE__, line : Int32 = __LINE__) {
        self.future.onFail { (error) -> Void in
            assertionFailure("\(message) on at:\(file):\(line)")
            return
        }
    }

    
    public final func onRequestCancel(executor:Executor, handler : (force:Bool) -> CancelRequestResponse) {
        let handler : (Bool) -> Void  = { [weak self] (force) -> Void in
            switch handler(force: force) {
            case .CompleteWithCancel:
                self?.completeWithCancel()
            default:
                break
            }
            
        }
        let newHandler = Executor.Primary.callbackBlockFor(handler)
        self.future.addRequestHandler(newHandler)
        
    }
    public final func onRequestCancel(handler :(force:Bool) -> CancelRequestResponse) {
        self.onRequestCancel(.Primary, handler: handler)
    }

    public final func automaticallyCancelOnRequestCancel() {
        self.onRequestCancel { (force) -> CancelRequestResponse in
            return .CompleteWithCancel
        }
    }
    

    
    public final func complete(completion : Completion<T>) {
        self.future.completeWith(completion)
    }
    
    public final func completeWithSuccess(result : T) {
        self.future.completeWith(.Success(Result(result)))
    }
    public final func completeWithFail(error : ErrorType) {
        self.future.completeWith(.Fail(error))
    }
    public final func completeWithFail(errorMessage : String) {
        self.future.completeWith(Completion<T>(failWithErrorMessage: errorMessage))
    }
<<<<<<< HEAD
    public final func completeWithFail(error : ErrorType) {
        self.future.completeWith(.Fail(error))
    }
=======
>>>>>>> e888f846

    public final func completeWithException(e : NSException) {
        self.future.completeWith(Completion<T>(exception: e))
    }
    public final func completeWithCancel() {
        self.future.completeWith(.Cancelled)
    }
    public final func completeUsingFuture(f : Future<T>) {
        self.future.completeWith(.CompleteUsing(f))
    }
    
/*    public final func completeWithThrowingBlock(block: () throws -> T) {
        do {
            let t = try block()
            self.completeWithSuccess(t)
        }
        catch {
            self.completeWithFail(error)
        }
    } */

    /**
    completes the Future using the supplied completionBlock.

    the completionBlock will ONLY be executed if the future is successfully completed.
    
    If the future/promise has already been completed than the block will not be executed.

    if you need to know if the completion was successful, use 'completeWithBlocks()'
    
    - parameter completionBlock: a block that will run iff the future has not yet been completed.  It must return a completion value for the promise.
    */
    public final func completeWithBlock(completionBlock : ()->Completion<T>) {
        self.future.completeWithBlocks(waitUntilDone: false,completionBlock: completionBlock,onCompletionError: nil)
    }
    
    /**
    completes the Future using the supplied completionBlock.
    
    the completionBlock will ONLY be executed if the future has not yet been completed prior to this call.

    the onAlreadyCompleted will ONLY be executed if the future was already been completed prior to this call.
    
    These blocks may end up running inside any potential thread or queue, so avoid using external/shared memory.

    - parameter completionBlock: a block that will run iff the future has not yet been completed.  It must return a completion value for the promise.

    - parameter onAlreadyCompleted: a block that will run iff the future has already been completed. 
    */
    public final func completeWithBlocks(completionBlock : ()->Completion<T>, onAlreadyCompleted : () -> Void)
    {
        self.future.completeWithBlocks(waitUntilDone: false,completionBlock: completionBlock, onCompletionError: onAlreadyCompleted)
    }


    public final func failIfNotCompleted(e : ErrorType) -> Bool {
        if (!self.isCompleted) {
            return self.future.completeWithSync(.Fail(e))
        }
        return false
    }
    public final func failIfNotCompleted(errorMessage : String) -> Bool {
        if (!self.isCompleted) {
            return self.future.completeWithSync(Completion<T>(failWithErrorMessage: errorMessage))
        }
        return false
    }

    public var isCompleted : Bool {
        get {
            return self.future.isCompleted
        }
    }
    
    
    // can return true if completion was successful.
    // can block the current thread
    public final func tryComplete(completion : Completion<T>) -> Bool {
        return self.future.completeWithSync(completion)
    }
    
    // execute a block if the completion "fails" because the future is already completed.
    public final func complete(completion : Completion<T>,onCompletionError errorBlock: CompletionErrorHandler) {
        self.future.completeWith(completion,onCompletionError:errorBlock)
    }
    
    
    
    
}<|MERGE_RESOLUTION|>--- conflicted
+++ resolved
@@ -127,12 +127,6 @@
     public final func completeWithFail(errorMessage : String) {
         self.future.completeWith(Completion<T>(failWithErrorMessage: errorMessage))
     }
-<<<<<<< HEAD
-    public final func completeWithFail(error : ErrorType) {
-        self.future.completeWith(.Fail(error))
-    }
-=======
->>>>>>> e888f846
 
     public final func completeWithException(e : NSException) {
         self.future.completeWith(Completion<T>(exception: e))
