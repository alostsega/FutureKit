--- conflicted
+++ resolved
@@ -541,24 +541,6 @@
             self._performCancel(forced)
 
         }
-<<<<<<< HEAD
-        self.synchObject.modify { () -> Void in
-            if self.isCancelled {
-                return
-            }
-            if (forced) {
-                self.tokens.removeAll()
-            }
-            for (index,token) in self.tokens.enumerate() {
-                if (token === t) {
-                    self.tokens.removeAtIndex(index)
-                    break
-                }
-            }
-            if (self.tokens.count == 0) {
-                self.isCancelled = true
-                self.handler(force: forced)
-=======
         
     }
     
@@ -570,7 +552,6 @@
             if (self.pendingCancelRequestActive && self.tokens.count == 0) {
                 self.canBeCancelled = false
                 self.handler?(force: false)
->>>>>>> a51d2f3d
             }
         }
     }
@@ -596,11 +577,6 @@
         self.onDeinit = d
     }
     
-<<<<<<< HEAD
-    final func cancel(forced f: Bool = false) {
-        self.source?.cancel(token: self, forced : f)
-        self.source = nil // prevent double cancelation using the same token.
-=======
     final func cancel(forced : Bool = false) {
         self.onCancel?(forced:forced,token:self)
         self.onCancel = nil
@@ -608,7 +584,6 @@
     
     deinit {
         self.onDeinit(token: self)
->>>>>>> a51d2f3d
     }
     
     
