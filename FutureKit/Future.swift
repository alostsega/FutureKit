--- conflicted
+++ resolved
@@ -617,8 +617,6 @@
     
     var description: String { get }
     
-    var description: String { get }
-    
 }
 
 
@@ -650,13 +648,9 @@
 */
 public class Future<T> : FutureProtocol{
     
-<<<<<<< HEAD
-    internal typealias completionErrorHandler = Promise<T>.completionErrorHandler
-=======
     public typealias ReturnType = T
     
     internal typealias CompletionErrorHandler = Promise<T>.CompletionErrorHandler
->>>>>>> e888f846
     internal typealias completion_block_type = ((Completion<T>) -> Void)
     internal typealias cancellation_handler_type = (()-> Void)
     
@@ -825,12 +819,8 @@
     creates a completed Future with a completion == .Cancelled(cancelled)
     */
     public init(cancelled:()) {  // returns an completed Task that has Failed with this error
-<<<<<<< HEAD
         self.__completion = .Cancelled(false)
-=======
-        self.__completion = .Cancelled
         self.synchObject = UnsafeSynchronization()
->>>>>>> e888f846
     }
 
     /**
@@ -923,14 +913,9 @@
     */
     internal final func completeAndNotify(completion : Completion<T>) {
         
-<<<<<<< HEAD
-        self.completeWithBlocks({ () -> Completion<T> in
-            completion
-=======
         return self.completeWithBlocks(waitUntilDone: false,
             completionBlock: { () -> Completion<T> in
                 completion
->>>>>>> e888f846
             }, onCompletionError: nil)
     }
 
@@ -951,11 +936,7 @@
     internal final func completeAndNotify(completion : Completion<T>, onCompletionError : CompletionErrorHandler) {
         
         
-<<<<<<< HEAD
-        self.completeWithBlocks({ () -> Completion<T> in
-=======
         self.completeWithBlocks(waitUntilDone: false, completionBlock: { () -> Completion<T> in
->>>>>>> e888f846
             return completion
         }, onCompletionError: onCompletionError)
         
@@ -976,45 +957,11 @@
     */
     internal final func completeAndNotifySync(completion : Completion<T>) -> Bool {
         
-<<<<<<< HEAD
-        if (completion.isCompleteUsing) {
-            let f = completion.completeUsingFuture
-            f.onComplete(.Immediate)  { (nextComp) -> Void in
-                self.completeWith(nextComp)
-            }
-            if let token = f.getCancelToken() {
-                self.addRequestHandler { (forced) in
-                    token.cancel(forced)
-                }
-            }
-
-            return true
-        }
-        else {
-            let tuple = self.synchObject.modifySync { () -> (cbs:[completion_block_type]?,success:Bool) in
-                if (self.__completion != nil) {
-                    return (nil,false)
-                }
-                self.__completion = completion
-                let cbs = self.__callbacks
-                self.__callbacks = nil
-                self.cancellationSource.clear()
-                return (cbs,true)
-                }
-            
-            if let callbacks = tuple.cbs {
-                for callback in callbacks {
-                    callback(completion)
-                }
-            }
-            return tuple.success
-=======
         var ret = true
         self.completeWithBlocks(waitUntilDone: true, completionBlock: { () -> Completion<T> in
             return completion
         }) { () -> Void in
             ret = false
->>>>>>> e888f846
         }
         
         return ret
@@ -1025,28 +972,19 @@
             completionBlock : () -> Completion<T>,
             onCompletionError : (() -> Void)? = nil) {
         
-<<<<<<< HEAD
-        self.synchObject.modifyAsync({ () -> (callbacks:[completion_block_type]?,completion:Completion<T>?,completeWith:Future?) in
-=======
         typealias ModifyBlockReturnType = (callbacks:[completion_block_type]?,
                                             completion:Completion<T>?,
                                             continueUsing:Future?)
         
         
         self.synchObject.lockAndModify(waitUntilDone: wait, modifyBlock: { () -> ModifyBlockReturnType in
->>>>>>> e888f846
             if let _ = self.__completion {
                 // future was already complete!
                 return ModifyBlockReturnType(nil,nil,nil)
             }
             let c = completionBlock()
-            NSLog("completionBlock = \(c)")
             if (c.isCompleteUsing) {
-<<<<<<< HEAD
-                return (callbacks:nil,completion:c,completeWith:c.completeUsingFuture)
-=======
                 return ModifyBlockReturnType(callbacks:nil,completion:c,continueUsing:c.completeUsingFuture)
->>>>>>> e888f846
             }
             else {
                 let callbacks = self.__callbacks
@@ -1068,22 +1006,10 @@
                 for callback in callbacks {
                     callback(modifyBlockReturned.completion!)
                 }
-<<<<<<< HEAD
-                if let f = tuple.completeWith {
-                    f.onComplete(.Immediate)  { (nextComp) -> Void in
-                        self.completeWith(nextComp)
-                    }
-                    if let token = f.getCancelToken() {
-                        self.addRequestHandler { (forced) in
-                            token.cancel(forced)
-                        }
-                    }
-=======
             }
             if let f = modifyBlockReturned.continueUsing {
                 f.onComplete(.Immediate)  { (nextComp) -> Void in
                     self.completeWith(nextComp)
->>>>>>> e888f846
                 }
                 if let token = f.getCancelToken() {
                     self.addRequestHandler { (forced) in
@@ -1942,23 +1868,11 @@
 extension Future : CustomStringConvertible, CustomDebugStringConvertible {
     
     public var description: String {
-<<<<<<< HEAD
-        if let c = self.completion?.description {
-            return "Future<\(T.self)> - \(c)"
-        }
-        else {
-            return "Future<\(T.self)> - not completed"
-        }
-    }
-    public var debugDescription: String {
-        return self.description
-=======
         return self.debugDescription
     }
     public var debugDescription: String {
         let des = self.__completion?.description ?? "unfinished"
         return "Future_\(toString(T.self))_\(des)"
->>>>>>> e888f846
     }
     public func debugQuickLookObject() -> AnyObject? {
         return self.debugDescription
