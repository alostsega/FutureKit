//
//  NSData-Ext.swift
//  FutureKit
//
//  Created by Michael Gray on 4/21/15.
// Permission is hereby granted, free of charge, to any person obtaining a copy
// of this software and associated documentation files (the "Software"), to deal
// in the Software without restriction, including without limitation the rights
// to use, copy, modify, merge, publish, distribute, sublicense, and/or sell
// copies of the Software, and to permit persons to whom the Software is
// furnished to do so, subject to the following conditions:
//
// The above copyright notice and this permission notice shall be included in
// all copies or substantial portions of the Software.
//
// THE SOFTWARE IS PROVIDED "AS IS", WITHOUT WARRANTY OF ANY KIND, EXPRESS OR
// IMPLIED, INCLUDING BUT NOT LIMITED TO THE WARRANTIES OF MERCHANTABILITY,
// FITNESS FOR A PARTICULAR PURPOSE AND NONINFRINGEMENT. IN NO EVENT SHALL THE
// AUTHORS OR COPYRIGHT HOLDERS BE LIABLE FOR ANY CLAIM, DAMAGES OR OTHER
// LIABILITY, WHETHER IN AN ACTION OF CONTRACT, TORT OR OTHERWISE, ARISING FROM,
// OUT OF OR IN CONNECTION WITH THE SOFTWARE OR THE USE OR OTHER DEALINGS IN
// THE SOFTWARE.
//

import Foundation


// iOS 7 doesn't have built in queuePriority logic.  So we are baking our own.
public enum FutureOperationQueuePriority : Int {
    // these number mirror the NSOperationQueuePriority
    case VeryLow    = -8
    case Low        = -4
    case Normal     = 0
    case High       = 4
    case VeryHigh   = 8
    
    
    var operationQueuePriority : NSOperationQueuePriority {
        switch self {
        case .VeryHigh:
            return .VeryHigh
        case .High:
            return .High
        case .Normal:
            return .Normal
        case .Low:
            return .Low
        case .VeryLow:
            return .VeryLow
        }
    }
    
    
    init(opq :NSOperationQueuePriority) {
        switch opq {
        case .VeryHigh:
            self = .VeryHigh
        case .High:
            self =  .High
        case .Normal:
            self =  .Normal
        case .Low:
            self =  .Low
        case .VeryLow:
            self = .VeryLow
        }
    }
    
}

private var _futureOpPriorityVar = ExtensionVarHandlerFor<NSOperation>()

// we are going to add an iOS_7 compatible version of NSOperationQueuePriority
extension NSOperation {
    
    var futureOperationQueuePriority : FutureOperationQueuePriority {
        get {
            if OSFeature.NSOperationQueuePriority.is_supported {
                return FutureOperationQueuePriority(opq: self.queuePriority)
            }
            else {
                return _futureOpPriorityVar.getValueFrom(self, defaultvalue: .Normal)
            }
        }
        set(newPriority) {
            if OSFeature.NSOperationQueuePriority.is_supported {
                self.queuePriority = newPriority.operationQueuePriority
            }
            else {
                _futureOpPriorityVar.setValueOn(self, value: newPriority)
            }
            
        }
    }
    
}


public class FutureOperation<T> : _FutureAnyOperation {
    
    public typealias FutureOperationBlockType = () -> (future:Future<T>,releaseOperationEarly:Bool)

    public class func OperationWithBlock(block b: () -> Future<T>) -> FutureOperation<T> {
        return FutureOperation<T>(block:b)
    }

    public class func OperationWithBlock(blockWithEarlyReleaseOption b: FutureOperationBlockType) -> FutureOperation<T> {
        return FutureOperation<T>(blockWithEarlyReleaseOption:b)
    }

    public var future : Future<T> {
        return self.promise.future.As()
    }

    public init(block b: () -> Future<T>) {
        super.init(block: { () -> FutureProtocol in
            return b()
        })
    }

    // you can figure out if the Future is already done, or more importantly may be running on some other operation.
    // Useful when using cached Future's.   The NSOperation will finish executing early.  But the var `future` still won't
    // complete until the future completes.
    public init(blockWithEarlyReleaseOption b: FutureOperationBlockType) {
        super.init(blockWithEarlyReleaseOption: { () -> (future:FutureProtocol,releaseOperationEarly:Bool) in
            let (f,r) = b()
            return (f,r)
        })
    }

}


public class _FutureAnyOperation : NSOperation, FutureProtocol {
    
//    private var getSubFuture : () -> FutureProtocol
    public typealias FutureAnyOperationBlockType = () -> (future:FutureProtocol,releaseOperationEarly:Bool)
    private var getSubFuture: FutureAnyOperationBlockType

    
    var subFuture : Future<Any>?
    var cancelToken : CancellationToken?
    
    var promise = Promise<Any>()
    
    override public var asynchronous : Bool {
        return true
    }
    
    private var _is_executing : Bool {
        willSet {
            self.willChangeValueForKey("isExecuting")
        }
        didSet {
            self.didChangeValueForKey("isExecuting")
        }
    }
    private var _is_finished : Bool {
        willSet {
            self.willChangeValueForKey("isFinished")
        }
        didSet {
            self.didChangeValueForKey("isFinished")
        }
    }
    
    override public var executing : Bool {
        return _is_executing
    }
    
    override public var finished : Bool {
        return _is_finished
    }
    
    public init(block : () -> FutureProtocol) {
        self.getSubFuture = { () -> (future:FutureProtocol,releaseOperationEarly:Bool) in
            return (block(),false)
        }
        self._is_executing = false
        self._is_finished = false
        super.init()
    }
    
    // you can figure out if the Future is already done, or more importantly may be running on some other operation.
    // Useful when using cached Future's.   The NSOperation will finish executing early.  But the var `future` still won't 
    // complete until the future completes.
    public init(blockWithEarlyReleaseOption : FutureAnyOperationBlockType) {
        self.getSubFuture = blockWithEarlyReleaseOption
        self._is_executing = false
        self._is_finished = false
        super.init()
    }

    
    override public func main() {
        
        if self.cancelled {
            self._is_executing = false
            self._is_finished = true
            self.promise.completeWithCancel()
            return
        }
        
        self._is_executing = true

        let (future,earlyRelease) = self.getSubFuture()
        
        let f : Future<Any> = future.As()
        self.subFuture = f
        self.cancelToken = f.getCancelToken()
        f.onComplete { (completion) -> Void in
            self._is_executing = false
            self._is_finished = true
            self.promise.complete(completion)
        }
        if (earlyRelease) {
            self._is_executing = false
            self._is_finished = true
        }
        
    }
    override public func cancel() {
        super.cancel()
        self.cancelToken?.cancel()
    }
    
    public func As<S>() -> Future<S> {
        return self.promise.future.As()
    }
    
    public func convertOptional<S>() -> Future<S?> {
        return self.promise.future.convertOptional()
    }
    
}


public class FutureOperationQueue : NSOperationQueue {
    
    let syncObject = SynchronizationType.LightAndFastSyncType()
    
    /*: just add an Operation using a block that returns a Future.
    
    returns a new Future<T> that can be used to compose when this operation runs and completes
    
    */
    func addFutureOperationBlock<T>(priority : FutureOperationQueuePriority = .Normal, block: FutureOperation<T>.FutureOperationBlockType) -> Future<T> {
        
        let operation = FutureOperation.OperationWithBlock(blockWithEarlyReleaseOption: block)
        operation.futureOperationQueuePriority = priority
        
        if (OSFeature.NSOperationQueuePriority.is_supported) {
            self.addOperation(operation)
        }
        else {
            // GOTTA MUCK WITH Depedencies.  Sigh.  So let's lock access to make sure we don't miss an operation
<<<<<<< HEAD
            self.syncObject.modify { () -> Void in
                for existingOps  in self.operations as [NSOperation] {
=======
            self.syncObject.lockAndModify { () -> Void in
                for existingOps  in self.operations as! [NSOperation] {
>>>>>>> e888f846
                    if (existingOps.futureOperationQueuePriority.rawValue < priority.rawValue) {
                        existingOps.addDependency(operation)
                    }
                }
                self.addOperation(operation)
            }
        }
        
        return operation.future
        
    }
    
    
    func addFutureOperationBlock<T>(priority : FutureOperationQueuePriority = .Normal, block: () -> Future<T>) -> Future<T> {
        
        return self.addFutureOperationBlock(priority) { () -> (future: Future<T>, releaseOperationEarly: Bool) in
            return (block(),false)
        }
    }

    
}




<|MERGE_RESOLUTION|>--- conflicted
+++ resolved
@@ -254,13 +254,8 @@
         }
         else {
             // GOTTA MUCK WITH Depedencies.  Sigh.  So let's lock access to make sure we don't miss an operation
-<<<<<<< HEAD
-            self.syncObject.modify { () -> Void in
+            self.syncObject.lockAndModify { () -> Void in
                 for existingOps  in self.operations as [NSOperation] {
-=======
-            self.syncObject.lockAndModify { () -> Void in
-                for existingOps  in self.operations as! [NSOperation] {
->>>>>>> e888f846
                     if (existingOps.futureOperationQueuePriority.rawValue < priority.rawValue) {
                         existingOps.addDependency(operation)
                     }
