//
//  NSData-Ext.swift
//  FutureKit
//
//  Created by Michael Gray on 4/21/15.
// Permission is hereby granted, free of charge, to any person obtaining a copy
// of this software and associated documentation files (the "Software"), to deal
// in the Software without restriction, including without limitation the rights
// to use, copy, modify, merge, publish, distribute, sublicense, and/or sell
// copies of the Software, and to permit persons to whom the Software is
// furnished to do so, subject to the following conditions:
//
// The above copyright notice and this permission notice shall be included in
// all copies or substantial portions of the Software.
//
// THE SOFTWARE IS PROVIDED "AS IS", WITHOUT WARRANTY OF ANY KIND, EXPRESS OR
// IMPLIED, INCLUDING BUT NOT LIMITED TO THE WARRANTIES OF MERCHANTABILITY,
// FITNESS FOR A PARTICULAR PURPOSE AND NONINFRINGEMENT. IN NO EVENT SHALL THE
// AUTHORS OR COPYRIGHT HOLDERS BE LIABLE FOR ANY CLAIM, DAMAGES OR OTHER
// LIABILITY, WHETHER IN AN ACTION OF CONTRACT, TORT OR OTHERWISE, ARISING FROM,
// OUT OF OR IN CONNECTION WITH THE SOFTWARE OR THE USE OR OTHER DEALINGS IN
// THE SOFTWARE.
//

import Foundation


// Don't know what sort of synchronization is perfect?
// try them all!
// testing different strategys may result in different performances (depending on your implementations)
public protocol SynchronizationProtocol {
    init()
    
    // modify your object.  The block() code may run asynchronously, but doesn't return any result
    func modify(block:() -> Void)
    
    // modify your shared object and return some value in the process
    // the "done" block could execute inside ANY thread/queue so care should be taken.
    // will try NOT to block the current thread (for Barrier/Queue strategies)
    // Lock strategies may still end up blocking the calling thread.
    func modifyAsync<_ANewType>(block:() -> _ANewType, done : (_ANewType) -> Void)
    
    // modify your container and retrieve a result/element to the same calling thread
    // current thread will block until the modifyBlock is done running.
    func modifySync<_ANewType>(block:() -> _ANewType) -> _ANewType

    
    // read your object.  The block() code may run asynchronously, but doesn't return any result
    // if you need to read the block and return a result, use readAsync/readSync
    func read(block:() -> Void)
    
    // perform a readonly query of your shared object and return some value/element T
    // current thread may block until the read block is done running.
    // do NOT modify your object inside this block
    func readSync<_ANewType>(block:() -> _ANewType) -> _ANewType
    
    // perform a readonly query of your object and return some value/element of type _ANewType.
    // the results are delivered async inside the done() block.
    // the done block is NOT protected by the synchronization - do not modify your shared data inside the "done:" block
    // the done block could execute inside ANY thread/queue so care should be taken
    // do NOT modify your object inside this block
    func readAsync<_ANewType>(block:() -> _ANewType, done : (_ANewType) -> Void)

}

public enum SynchronizationType : String {
    case BarrierConcurrent = "BarrierConcurrent"
    case BarrierSerial = "BarrierSerial"
    case SerialQueue = "SerialQueue"
    case NSObjectLock = "NSObjectLock"
    case NSLock = "NSLock"
    case NSRecursiveLock = "NSRecursiveLock"
    case OSSpinLock = "OSSpinLock"
    case PThreadMutex = "PThreadMutex"
    
    
    public static let allValues = [BarrierConcurrent, BarrierSerial, SerialQueue,NSObjectLock,NSLock,NSRecursiveLock,OSSpinLock,PThreadMutex]

    public func lockObject() -> SynchronizationProtocol {
        switch self {
        case BarrierConcurrent:
            return QueueBarrierSynchronization(type: DISPATCH_QUEUE_CONCURRENT)
        case BarrierSerial:
            return QueueBarrierSynchronization(type: DISPATCH_QUEUE_SERIAL)
        case SerialQueue:
            return QueueSerialSynchronization()
        case NSObjectLock:
            return NSObjectLockSynchronization()
        case NSLock:
            return NSLockSynchronization()
        case NSRecursiveLock:
            return NSRecursiveLockSynchronization()
        case OSSpinLock:
            return OSSpinLockSynchronization()
        case PThreadMutex:
            return PThreadMutexSynchronization()
        }
    }
}


let DispatchQueuePoolIsActive = false

public class DispatchQueuePool {
    
    let attr : dispatch_queue_attr_t
    let qos : QosCompatible
    let relative_priority : Int32
    
    let syncObject : SynchronizationProtocol
    
    var queues : [dispatch_queue_t] = []
    
    init(a : dispatch_queue_attr_t, qos q: QosCompatible = .Default, relative_priority p :Int32 = 0) {
        
        self.attr = a
        self.qos = q
        self.relative_priority = p
        let synchObjectBarrierQueue = q.createQueue("DispatchQueuePool-Root", q_attr: a, relative_priority: p)
        self.syncObject = QueueBarrierSynchronization(queue: synchObjectBarrierQueue)
        
    }
    
    final func createNewQueue() -> dispatch_queue_t {
        return self.qos.createQueue(nil, q_attr: self.attr, relative_priority: self.relative_priority)
    }
    
    func getQueue() -> dispatch_queue_t {
        if (DispatchQueuePoolIsActive) {
            let queue = self.syncObject.modifySync { () -> dispatch_queue_t? in
                if let q = self.queues.last {
                    self.queues.removeLast()
                    return q
                }
                else {
                    return nil
                }
            }
            if let q = queue {
                return q
            }
        }
        return self.createNewQueue()
    }
    
    func recycleQueue(q: dispatch_queue_t) {
        if (DispatchQueuePoolIsActive) {
            self.syncObject.modify { () -> Void in
                self.queues.append(q)
            }
        }
    }
    func flushQueue(keepCapacity : Bool = false) {
        self.syncObject.modify { () -> Void in
            self.queues.removeAll(keepCapacity: keepCapacity)
        }
        
    }
    
}

/* public var serialQueueDispatchPool = DispatchQueuePool(a: DISPATCH_QUEUE_SERIAL, qos: QOS_CLASS_DEFAULT, relative_priority: 0)
public var concurrentQueueDispatchPool = DispatchQueuePool(a: DISPATCH_QUEUE_CONCURRENT, qos: QOS_CLASS_DEFAULT, relative_priority: 0)

public var defaultBarrierDispatchPool = concurrentQueueDispatchPool */

public class QueueBarrierSynchronization : SynchronizationProtocol {
    
    var q : dispatch_queue_t
    
    init(queue : dispatch_queue_t) {
        self.q = queue
    }
    
    required public init() {
        self.q = QosCompatible.Default.createQueue("QueueBarrierSynchronization", q_attr: DISPATCH_QUEUE_CONCURRENT, relative_priority: 0)
    }
    
    
<<<<<<< HEAD
    init(type : dispatch_queue_attr_t, _ q: QosCompatible = .Default, _ p :Int32 = 0) {
=======
    public init(type : dispatch_queue_attr_t!, _ q: QosCompatible = .Default, _ p :Int32 = 0) {
>>>>>>> a51d2f3d
        self.q = q.createQueue("QueueBarrierSynchronization", q_attr: type, relative_priority: p)
    }


    public func read(block:() -> Void) {
        dispatch_async(self.q,block)
    }

    public func readSync<T>(block:() -> T) -> T {
        var ret : T?
        dispatch_sync(self.q) {
            ret = block()
        }
        return ret!
    }
    
    public func readAsync<T>(block:() -> T, done : (T) -> Void) {
        dispatch_async(self.q) {
            done(block())
        }
    }
    
    public func modify(block:() -> Void) {
        dispatch_barrier_async(self.q,block)
    }
    
    public func modifyAsync<T>(block:() -> T, done : (T) -> Void) {
        dispatch_barrier_async(self.q) {
            done(block())
        }
    }
    
    public func modifySync<T>(block:() -> T) -> T {
        var ret : T?
        dispatch_barrier_sync(self.q) {
            ret = block()
        }
        return ret!
    }
    
}

public class QueueSerialSynchronization : SynchronizationProtocol {
    
    var q : dispatch_queue_t
    
    init(queue : dispatch_queue_t) {
        self.q = queue
    }
    
    required public init() {
        self.q = QosCompatible.Default.createQueue("QueueSynchronization", q_attr: DISPATCH_QUEUE_SERIAL, relative_priority: 0)
    }
    
    public func read(block:() -> Void) {
        dispatch_async(self.q,block)
    }

    public func readSync<T>(block:() -> T) -> T {
        var ret : T?
        dispatch_sync(self.q) {
            ret = block()
        }
        return ret!
    }
    
    public func readAsync<T>(block:() -> T, done : (T) -> Void) {
        dispatch_async(self.q) {
            done(block())
        }
    }
    
    public func modify(block:() -> Void) {
        dispatch_async(self.q,block)
    }
    
    public func modifyAsync<T>(block:() -> T, done : (T) -> Void) {
        dispatch_async(self.q) {
            done(block())
        }
    }
    
    public func modifySync<T>(block:() -> T) -> T {
        var ret : T?
        dispatch_sync(self.q) {
            ret = block()
        }
        return ret!
    }
    
}

public class NSObjectLockSynchronization : SynchronizationProtocol {

    var lock : AnyObject
    
    required public init() {
        self.lock = NSObject()
    }
    
    public init(lock l: AnyObject) {
        self.lock = l
    
    }
    
    func synchronized<T>(block:() -> T) -> T {
        return SYNCHRONIZED(self.lock) { () -> T in
            return block()
        }
    }
    
    public func read(block:() -> Void) {
        self.synchronized(block)
    }

    public func readSync<T>(block:() -> T) -> T {
        return self.synchronized(block)
    }
    
    public func readAsync<T>(block:() -> T, done : (T) -> Void) {
        let ret = self.synchronized(block)
        done(ret)
    }

    public func modify(block:() -> Void) {
        self.synchronized(block)
    }

    public func modifySync<T>(block:() -> T) -> T {
        return self.synchronized(block)
    }
    
    public func modifyAsync<T>(block:() -> T, done : (T) -> Void) {
        let ret = self.synchronized(block)
        done(ret)
    }
}

func synchronizedWithLock<T>(l: NSLocking, @noescape _ closure:  ()->T) -> T {
    l.lock()
    let retVal: T = closure()
    l.unlock()
    return retVal
}

public class NSLockSynchronization : SynchronizationProtocol {
    
    var lock = NSLock()
    
    required public init() {
    }
    
    final func synchronized<T>(block:() -> T) -> T {
        return synchronizedWithLock(self.lock) { () -> T in
            return block()
        }
    }
    
    public func read(block:() -> Void) {
        synchronizedWithLock(lock,block)
    }

    public func readSync<T>(block:() -> T) -> T {
        return synchronizedWithLock(lock,block)
    }
    
    public func readAsync<T>(block:() -> T, done : (T) -> Void) {
        let ret = synchronizedWithLock(lock,block)
        done(ret)
    }
    
    public func modify(block:() -> Void) {
        synchronizedWithLock(lock,block)
    }
    
    public func modifySync<T>(block:() -> T) -> T {
        return synchronizedWithLock(lock,block)
    }
    
    public func modifyAsync<T>(block:() -> T, done : (T) -> Void) {
        let ret = synchronizedWithLock(lock,block)
        done(ret)
    }
}

func synchronizedWithSpinLock<T>(l: UnSafeMutableContainer<OSSpinLock>, @noescape _ closure:  ()->T) -> T {
    OSSpinLockLock(l.unsafe_pointer)
    let retVal: T = closure()
    OSSpinLockUnlock(l.unsafe_pointer)
    return retVal
}

public class OSSpinLockSynchronization : SynchronizationProtocol {
    
    var lock = UnSafeMutableContainer<OSSpinLock>(OS_SPINLOCK_INIT)

    required public init() {

    }
    final func synchronized<T>(block:() -> T) -> T {
        return synchronizedWithSpinLock(self.lock) { () -> T in
            return block()
        }
    }
    
    public func read(block:() -> Void) {
        synchronizedWithSpinLock(lock,block)
    }

    public func readSync<T>(block:() -> T) -> T {
        return synchronizedWithSpinLock(lock,block)
    }
    
    public func readAsync<T>(block:() -> T, done : (T) -> Void) {
        let ret = synchronizedWithSpinLock(lock,block)
        done(ret)
    }
    
    public func modify(block:() -> Void) {
        synchronizedWithSpinLock(lock,block)
    }
    
    public func modifySync<T>(block:() -> T) -> T {
        return synchronizedWithSpinLock(lock,block)
    }
    
    public func modifyAsync<T>(block:() -> T, done : (T) -> Void) {
        let ret = synchronizedWithSpinLock(lock,block)
        done(ret)
    }
}


func synchronizedWithMutexLock<T>(inout mutex: pthread_mutex_t, @noescape closure:  ()->T) -> T {
    pthread_mutex_lock(&mutex)
    let retVal: T = closure()
    pthread_mutex_unlock(&mutex)
    return retVal
}

public class PThreadMutexSynchronization : SynchronizationProtocol {
    
    
    var mutex: pthread_mutex_t
    
    required public init() {
        
        // Omg.  Yes.  This is how it's done.
        self.mutex = pthread_mutex_t(__sig: 0, __opaque: (0, 0, 0, 0, 0, 0, 0, 0, 0, 0, 0, 0, 0, 0, 0, 0, 0, 0, 0, 0, 0, 0, 0, 0, 0, 0, 0, 0, 0, 0, 0, 0, 0, 0, 0, 0, 0, 0, 0, 0, 0, 0, 0, 0, 0, 0, 0, 0, 0, 0, 0, 0, 0, 0, 0, 0))

        pthread_mutex_init(&mutex, nil)
    
    }
    final func synchronized<T>(block:() -> T) -> T {
        return synchronizedWithMutexLock(&mutex) { () -> T in
            return block()
        }
    }
    
    public func read(block:() -> Void) {
        synchronizedWithMutexLock(&mutex,block)
    }
    
    public func readSync<T>(block:() -> T) -> T {
        return synchronizedWithMutexLock(&mutex,block)
    }
    
    public func readAsync<T>(block:() -> T, done : (T) -> Void) {
        let ret = synchronizedWithMutexLock(&mutex,block)
        done(ret)
    }
    
    public func modify(block:() -> Void) {
        synchronizedWithMutexLock(&mutex,block)
    }
    
    public func modifySync<T>(block:() -> T) -> T {
        return synchronizedWithMutexLock(&mutex,block)
    }
    
    public func modifyAsync<T>(block:() -> T, done : (T) -> Void) {
        let ret = synchronizedWithMutexLock(&mutex,block)
        done(ret)
    }
    
    deinit {
        pthread_mutex_destroy(&mutex)
    }
}


public class NSRecursiveLockSynchronization : SynchronizationProtocol {
    
    var lock = NSRecursiveLock()
    
    required public init() {
    }
    
    final func synchronized<T>(block:() -> T) -> T {
        return synchronizedWithLock(self.lock) { () -> T in
            return block()
        }
    }
    
    public func read(block:() -> Void) {
        synchronizedWithLock(lock,block)
    }

    public func readSync<T>(block:() -> T) -> T {
        return synchronizedWithLock(lock,block)
    }
    
    public func readAsync<T>(block:() -> T, done : (T) -> Void) {
        let ret = synchronizedWithLock(lock,block)
        done(ret)
    }
    
    public func modify(block:() -> Void) {
        synchronizedWithLock(lock,block)
    }
    
    public func modifySync<T>(block:() -> T) -> T {
        return synchronizedWithLock(lock,block)
    }
    
    public func modifyAsync<T>(block:() -> T, done : (T) -> Void) {
        let ret = synchronizedWithLock(lock,block)
        done(ret)
    }
}



// wraps your synch strategy into a Future
// increases 'composability'
// warning: Future has it's own lockObject (usually NSLock)
public class SynchronizationObject<P : SynchronizationProtocol> {
    
    let sync : P
    let defaultExecutor : Executor // used to execute 'done' blocks for async lookups

    public init() {
        self.sync = P()
        self.defaultExecutor = Executor.Immediate
    }

    public init(_ p : P) {
        self.sync = p
        self.defaultExecutor = Executor.Immediate
    }
    
    public init(_ p : P, _ executor : Executor) {
        self.sync = p
        self.defaultExecutor = executor
    }

    public func read(block:() -> Void) {
        self.sync.read(block)
    }

    public func readSync<T>(block:() -> T) -> T {
        return self.sync.readSync(block)
    }
    
    public func readAsync<T>(block:() -> T, done : (T) -> Void) {
        return self.sync.readAsync(block,done: done)
    }
    
    public func modify(block:() -> Void) {
        self.sync.modify(block)
    }
    
    public func modifySync<T>(block:() -> T) -> T {
        return self.sync.modifySync(block)
    }
    
    public func modifyAsync<T>(block:() -> T, done : (T) -> Void) {
        return self.sync.modifyAsync(block,done: done)
    }

    
    public func modifyFuture<T>(block:() -> T) -> Future<T> {
        return self.modifyFuture(self.defaultExecutor,block: block)
    }
    
    public func readFuture<T>(block:() -> T) -> Future<T> {
        return self.readFuture(self.defaultExecutor,block: block)
    }
    
    public func readFuture<T>(executor : Executor, block:() -> T) -> Future<T> {
        let p = Promise<T>()
        
        self.sync.readAsync({ () -> T in
            return block()
        }, done: { (result) -> Void in
            p.completeWithSuccess(result)
        })
        
        return p.future
    }
    public func modifyFuture<T>(executor : Executor, block:() -> T) -> Future<T> {
        let p = Promise<T>()
        self.sync.modifyAsync({ () -> T in
            return block()
        }, done: { (t) -> Void in
            p.completeWithSuccess(t)
        })
        return p.future
    }

    
}

public class CollectionAccessControl<C : MutableCollectionType, S: SynchronizationProtocol> {
    
    public typealias Index  = C.Index
    public typealias Element = C.Generator.Element
   
    var syncObject : SynchronizationObject<S>
    var collection : C
    
    public init(c : C, _ s: SynchronizationObject<S>) {
        self.collection = c
        self.syncObject = s
    }

    public func getValue(key : Index) -> Future<Element> {
        return self.syncObject.readFuture { () -> Element in
            return self.collection[key]
        }
    }
    
/*    subscript (key: Index) -> Element {
        get {
            return self.syncObject.readSync { () -> Element in
                return self.collection[key]
            }
        }
        set(newValue) {
            self.syncObject.modifySync {
                self.collection[key] = newValue
            }
        }
    } */

}

public class DictionaryWithSynchronization<Key : Hashable, Value, S: SynchronizationProtocol> {
    
    typealias Index  = Key
    typealias Element = Value
    typealias DictionaryType = Dictionary<Key,Value>
    
    var syncObject : SynchronizationObject<S>
    var dictionary : DictionaryType
    
    public init() {
        self.dictionary = DictionaryType()
        self.syncObject = SynchronizationObject<S>()
    }
    
    public init(_ d : DictionaryType, _ s: SynchronizationObject<S>) {
        self.dictionary = d
        self.syncObject = s
    }

    public init(_ s: SynchronizationObject<S>) {
        self.dictionary = DictionaryType()
        self.syncObject = s
    }
    
    public func getValue(key : Key) -> Future<Value?> {
        return self.syncObject.readFuture { () -> Value? in
            return self.dictionary[key]
        }
    }

<<<<<<< HEAD
    func getValueSync(key : Key) -> Value? {
=======
    public func getValueSync(key : Key) -> Value? {
>>>>>>> a51d2f3d
        let value = self.syncObject.readSync { () -> Element? in
            let e = self.dictionary[key]
            return e
        }
        return value
    }

<<<<<<< HEAD
    func setValue(value: Value, forKey key: Key) -> Future<Void> {
=======
    public func setValue(value: Value, forKey key: Key) -> Future<Void> {
>>>>>>> a51d2f3d
        return self.syncObject.modifyFuture { () -> Void in
            self.dictionary[key] = value
        }
    }

    public func updateValue(value: Value, forKey key: Key) -> Future<Value?> {
        return self.syncObject.modifyFuture { () -> Value? in
            return self.dictionary.updateValue(value, forKey: key)
        }
    }

    public var count: Int {
        get {
            return self.syncObject.readSync { () -> Int in
                return self.dictionary.count
            }
        }
    }
    
    public var isEmpty: Bool {
        get {
            return self.syncObject.readSync { () -> Bool in
                return self.dictionary.isEmpty
            }
        }
    }

<<<<<<< HEAD
    // THIS operation CRASHES the Swift 2.0 xcode7.0b1 compiler!
=======
    // THIS operation may hang swift 1.2 and CRASHES the Swift 2.0 xcode7.0b1 compiler!
>>>>>>> a51d2f3d
/*   subscript (key: Key) -> Value? {
        get {
            let value = self.syncObject.readSync { () -> Element? in
                let e = self.dictionary[key]
                return e
            }
            return value
        }
        set(newValue) {
//            self.syncObject.modifySync {
//                self.dictionary[key] = newValue
//            }
        }
    } */
}


public class ArrayAccessControl<T, S: SynchronizationProtocol> : CollectionAccessControl< Array<T> , S> {
    
    var array : Array<T> {
        get {
            return self.collection
        }
    }
    
    public init() {
        super.init(c: Array<T>(), SynchronizationObject<S>())
    }
    
    public init(array : Array<T>, _ a: SynchronizationObject<S>) {
        super.init(c: array, a)
    }
    
    public init(a: SynchronizationObject<S>) {
        super.init(c: Array<T>(), a)
    }
    
    
    public var count: Int {
        get {
            return self.syncObject.readSync { () -> Int in
                return self.collection.count
            }
        }
    }

    public var isEmpty: Bool {
        get {
            return self.syncObject.readSync { () -> Bool in
                return self.collection.isEmpty
            }
        }
    }

    public var first: T? {
        get {
            return self.syncObject.readSync { () -> T? in
                return self.collection.first
            }
        }
    }
    public var last: T? {
        get {
            return self.syncObject.readSync { () -> T? in
                return self.collection.last
            }
        }
    }
    
/*    subscript (future index: Int) -> Future<T> {
        return self.syncObject.readFuture { () -> T in
            return self.collection[index]
        }
    } */

    
    public func getValue(atIndex i: Int) -> Future<T> {
        return self.syncObject.readFuture { () -> T in
            return self.collection[i]
        }
    }

    public func append(newElement: T) {
        self.syncObject.modify {
            self.collection.append(newElement)
        }
    }
    
    public func removeLast() -> T {
        return self.syncObject.modifySync {
            self.collection.removeLast()
        }
    }
    
    public func insert(newElement: T, atIndex i: Int) {
        self.syncObject.modify {
            self.collection.insert(newElement,atIndex: i)
        }
    }
    
    public func removeAtIndex(index: Int) -> T {
        return self.syncObject.modifySync {
            self.collection.removeAtIndex(index)
        }
    }


}

public  class DictionaryWithLockAccess<Key : Hashable, Value> : DictionaryWithSynchronization<Key,Value,NSObjectLockSynchronization> {
    
    typealias LockObjectType = SynchronizationObject<NSObjectLockSynchronization>
    
    public  override init() {
        super.init(LockObjectType(NSObjectLockSynchronization()))
    }
    public  init(d : Dictionary<Key,Value>) {
        super.init(d,LockObjectType(NSObjectLockSynchronization()))
    }
    
}

public class DictionaryWithBarrierAccess<Key : Hashable, Value> : DictionaryWithSynchronization<Key,Value,QueueBarrierSynchronization> {

    typealias LockObjectType = SynchronizationObject<QueueBarrierSynchronization>

    public  init(queue : dispatch_queue_t) {
        super.init(LockObjectType(QueueBarrierSynchronization(queue: queue)))
    }
    public  init(d : Dictionary<Key,Value>,queue : dispatch_queue_t) {
        super.init(d,LockObjectType(QueueBarrierSynchronization(queue: queue)))
    }
}


/* func dispatch_queue_create_compatibleIOS8(label : String,
    attr : dispatch_queue_attr_t,
    qos_class : dispatch_qos_class_t,relative_priority : Int32) -> dispatch_queue_t
{
        let c_attr = dispatch_queue_attr_make_with_qos_class(attr,qos_class, relative_priority)
        let queue = dispatch_queue_create(label, c_attr)
        return queue;
} */



/* class DispatchQueue: NSObject {
    
    enum QueueType {
        case Serial
        case Concurrent
    }

    enum QueueClass {
        case Main
        case UserInteractive            // QOS_CLASS_USER_INTERACTIVE
        case UserInitiated              // QOS_CLASS_USER_INITIATED
        case Default                    // QOS_CLASS_DEFAULT
        case Utility                    // QOS_CLASS_UTILITY
        case Background                 // QOS_CLASS_BACKGROUND
    }

    
    var q : dispatch_queue_t
    var type : QueueType
    
    
    init(name : String, type : QueueType, relative_priority : Int32) {
        
        var attr = (type == .Concurrent) ? DISPATCH_QUEUE_CONCURRENT : DISPATCH_QUEUE_SERIAL
        
        let c_attr = dispatch_queue_attr_make_with_qos_class(attr,qos_class, relative_priority);
        dispatch_queue_t queue = dispatch_queue_create(label, c_attr);
        return queue;
        
    }
   
} */<|MERGE_RESOLUTION|>--- conflicted
+++ resolved
@@ -177,11 +177,7 @@
     }
     
     
-<<<<<<< HEAD
-    init(type : dispatch_queue_attr_t, _ q: QosCompatible = .Default, _ p :Int32 = 0) {
-=======
     public init(type : dispatch_queue_attr_t!, _ q: QosCompatible = .Default, _ p :Int32 = 0) {
->>>>>>> a51d2f3d
         self.q = q.createQueue("QueueBarrierSynchronization", q_attr: type, relative_priority: p)
     }
 
@@ -659,11 +655,7 @@
         }
     }
 
-<<<<<<< HEAD
-    func getValueSync(key : Key) -> Value? {
-=======
     public func getValueSync(key : Key) -> Value? {
->>>>>>> a51d2f3d
         let value = self.syncObject.readSync { () -> Element? in
             let e = self.dictionary[key]
             return e
@@ -671,11 +663,7 @@
         return value
     }
 
-<<<<<<< HEAD
-    func setValue(value: Value, forKey key: Key) -> Future<Void> {
-=======
     public func setValue(value: Value, forKey key: Key) -> Future<Void> {
->>>>>>> a51d2f3d
         return self.syncObject.modifyFuture { () -> Void in
             self.dictionary[key] = value
         }
@@ -703,11 +691,7 @@
         }
     }
 
-<<<<<<< HEAD
-    // THIS operation CRASHES the Swift 2.0 xcode7.0b1 compiler!
-=======
     // THIS operation may hang swift 1.2 and CRASHES the Swift 2.0 xcode7.0b1 compiler!
->>>>>>> a51d2f3d
 /*   subscript (key: Key) -> Value? {
         get {
             let value = self.syncObject.readSync { () -> Element? in
