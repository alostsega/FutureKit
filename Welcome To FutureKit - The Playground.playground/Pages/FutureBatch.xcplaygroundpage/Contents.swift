--- conflicted
+++ resolved
@@ -29,11 +29,7 @@
 //: in FutureKit,you use a class called FutureBatch.
 
 
-<<<<<<< HEAD
-let batch = FutureBatchOf<Int>(futures: arrayOfFutures)
-=======
 let batch = FutureBatchOf<Int>(futures: <#T##[Future<Int>]#>): arrayOfFutures)
->>>>>>> 39f2b367
 
 
 let f = batch.future.onSuccess { (results: [Int]) -> Void in
