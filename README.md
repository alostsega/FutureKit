--- conflicted
+++ resolved
@@ -62,15 +62,9 @@
 Instead we are gonna do this.
 
     let imageFuture : Future<UIImage> = MyApiClass().getAnImageFromServer()
-<<<<<<< HEAD
-    let blurrImageFuture =  imageFuture.onSuccess(.UserInitiated) { (image) -> UIImage in {
-         let burredImage = doBlurrEffect(image)
-         return burredImage
-=======
     let blurImageFuture =  imageFuture.onSuccess(.UserInitiated) { (image) -> UIImage in
          let blurredImage = doBlurEffect(image)
          return blurredImage 
->>>>>>> 4e013e03
     }
 
 blurrImageFuture is now a NEW Future<Image>.  That I have created from imageFuture.  I also defined I want that block to run in the .UserInitiated dispatch queue.  (Cause I need it fast!).
@@ -84,13 +78,8 @@
 
     MyApiClass().getAnImageFromServer()
              .onSuccess(.UserInitiated) { (image) -> UIImage in {
-<<<<<<< HEAD
-                             let burredImage = doBlurrEffect(image)
-                            return burredImage
-=======
                             let blurredImage = doBlurEffect(image)
                             return blurredImage 
->>>>>>> 4e013e03
              }.onSuccess(.Main) { (blurredImage) -> Void in
                              imageView.image = blurredImage;
              }.onError { (error:NSError) -> Void in
@@ -120,11 +109,7 @@
 
 A Promise<T> is a promise to send something back a value (of type T) in the future.  When it's ready..  A Promise has to be completed with either Success/Fail or Cancelled.  Don't break your promises!  Always complete them.  And everyone will be happy.  Especially your code that is waiting for things.
 
-<<<<<<< HEAD
-But it also means the API doesn't really need to bake a hole bunch of custom callback block handlers that return results.   And worry about what dispatch_queue those callback handlers have to running in.   Do you dispatch to mainQ before you call your callback handlers?  Or after?  Nobody seems to agree.
-=======
 But it also means the API doesn't really need to bake a whole bunch of custom callback block handlers that return results.   And worry about what dispatch_queue those callback handlers have to running in.   Do you dispatch to mainQ before you call your callback handlers?  Or after?  Nobody seems to agree. 
->>>>>>> 4e013e03
 
 But the Future object already offers a lot of cool built ways to get told when data is ready and when it fails.  And can handle which GCD queue is required for this reply.     
 
